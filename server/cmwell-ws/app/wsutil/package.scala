/**
  * Copyright 2015 Thomson Reuters
  *
  * Licensed under the Apache License, Version 2.0 (the “License”); you may not use this file except in compliance with the License.
  * You may obtain a copy of the License at
  *
  *   http://www.apache.org/licenses/LICENSE-2.0
  *
  * Unless required by applicable law or agreed to in writing, software distributed under the License is distributed on
  * an “AS IS” BASIS, WITHOUT WARRANTIES OR CONDITIONS OF ANY KIND, either express or implied.
  *
  * See the License for the specific language governing permissions and
  * limitations under the License.
  */


import java.util.concurrent.TimeoutException

import akka.NotUsed
import akka.stream.scaladsl.Source
import akka.util.ByteString
import cmwell.domain._
import cmwell.formats.{FormatExtractor, Formatter}
import cmwell.fts._
import cmwell.tracking.PathStatus
import cmwell.util.collections._
import cmwell.web.ld.cmw.CMWellRDFHelper
<<<<<<< HEAD
import cmwell.web.ld.exceptions._
=======
import cmwell.web.ld.exceptions.{ServerComponentNotAvailableException, UnretrievableIdentifierException, UnsupportedURIException}
>>>>>>> 1e86cfbe
import cmwell.ws.Settings
import cmwell.ws.util.{ExpandGraphParser, FieldNameConverter, PathGraphExpansionParser, TypeHelpers}
import com.typesafe.scalalogging.LazyLogging
import ld.exceptions.{BadFieldTypeException, ConflictingNsEntriesException, ServerComponentNotAvailableException, TooManyNsRequestsException}
import logic.CRUDServiceFS
import cmwell.util.concurrent.SimpleScheduler
import controllers.SpaMissingException
import filters.Attrs
import ld.cmw.PassiveFieldTypesCache
import org.joda.time.DateTime
import org.joda.time.format.ISODateTimeFormat
import play.api.libs.json.Json
import play.api.mvc.Results._
import play.api.mvc.{Request, Result}
import play.utils.InvalidUriEncodingException
import wsutil.DirectedExpansion

import scala.collection.breakOut
import scala.concurrent.duration.{DurationInt, FiniteDuration}
import scala.concurrent.{ExecutionContext, Future, Promise}
import scala.util.{Failure, Success, Try}

package object wsutil extends LazyLogging {

  val Uuid = "([a-f0-9]{32})".r
  val zeroTime = new DateTime(0L)
  lazy val dtf = ISODateTimeFormat.dateTime()

  /**
   * Normalize Path.
   *
   * {{{
   * # Scala REPL style
   * scala> wsutil.normalizePath("")
   * res0: String = /
   *
   * scala> wsutil.normalizePath("/")
   * res1: String = /
   *
   * scala> wsutil.normalizePath("/xyz/")
   * res2: String = /xyz
   *
   * scala> wsutil.normalizePath("xyz/")
   * res3: String = /xyz
   *
   * scala> wsutil.normalizePath("/x/yz/")
   * res4: String = /x/yz
   *
   * scala> wsutil.normalizePath("x/yz/")
   * res5: String = /x/yz
   *
   * scala> wsutil.normalizePath("/x//yz/")
   * res6: String = /x/yz
   *
   * scala> wsutil.normalizePath("x//yz/")
   * res7: String = /x/yz
   *
   * scala> wsutil.normalizePath("/x///yz/")
   * res8: String = /x/yz
   *
   * scala> wsutil.normalizePath("x///yz/")
   * res9: String = /x/yz
   *
   * scala> wsutil.normalizePath("/x/yz//////")
   * res10: String = /x/yz
   *
   * scala> wsutil.normalizePath("/////x/yz//////")
   * res11: String = /x/yz
   *
   * scala> wsutil.normalizePath("x/yz//////")
   * res12: String = /x/yz
   *
   * scala> wsutil.normalizePath("/////x////yz//////")
   * res13: String = /x/yz
   *
   * scala> wsutil.normalizePath("x////yz//////")
   * res14: String = /x/yz
   *
   * scala> wsutil.normalizePath("/////x////y/z//////")
   * res15: String = /x/y/z
   *
   * scala> wsutil.normalizePath("x////y/z//////")
   * res16: String = /x/y/z
   *
   * scala> wsutil.normalizePath("/xyz")
   * res17: String = /xyz
   *
   * scala> wsutil.normalizePath("xyz")
   * res18: String = /xyz
   *
   * scala> wsutil.normalizePath("/x/yz")
   * res19: String = /x/yz
   *
   * scala> wsutil.normalizePath("x/yz")
   * res20: String = /x/yz
   *
   * scala> wsutil.normalizePath("/x//yz")
   * res21: String = /x/yz
   *
   * scala> wsutil.normalizePath("x//yz")
   * res22: String = /x/yz
   *
   * scala> wsutil.normalizePath("/x///yz")
   * res23: String = /x/yz
   *
   * scala> wsutil.normalizePath("x///yz")
   * res24: String = /x/yz
   *
   * scala> wsutil.normalizePath("/////x/yz")
   * res25: String = /x/yz
   *
   * scala> wsutil.normalizePath("/////x////yz")
   * res26: String = /x/yz
   *
   * scala> wsutil.normalizePath("x////yz")
   * res27: String = /x/yz
   *
   * scala> wsutil.normalizePath("/////x////y/z")
   * res28: String = /x/y/z
   *
   * scala> wsutil.normalizePath("x////y/z")
   * res29: String = /x/y/z
   *
   * scala> wsutil.normalizePath("//x/y/z")
   * res30: String = /x/y/z
   * }}}
   *
   * OK, so this is an overkill. (thanks Mark...!!!)
   * original code was:
   *     if(path.length > 1 && path.charAt(path.length-1) == '/') path.dropRight(1) else path
   *
   * but it wasn't good enough, so we changed it to the following idiomatic code:
   *     if (path.forall(_ == '/')) "/"
   *     else if (path.length > 1 && path.last == '/') path.dropTrailingChars('/')
   *     else path
   *
   * but then, Mark said it can be optimized further.
   * now (after optimization challenge accepted),
   * we resulted with the following bloated code.
   * if you read whole this comment, please add at list one doctest above.
   */
  def normalizePath(path:String): String = {
    var i,j: Int = 0
    var k: Int = path.length
    var lastIsSlash: Boolean = false
    var last2AreSlash: Boolean = false
    var initialized: Boolean = false
    var starting: Boolean = true
    val pre: String = if(path.isEmpty || path.head != '/') "/" else ""
    var chr: Char = '\n'

    lazy val sb = new StringBuilder(path.length)

    //println("\n\n")

    while(i < path.length) {
      chr = path(i)
      //println(s"pre=$pre, chr=$chr, starting=$starting, initialized=$initialized, lastIsSlash=$lastIsSlash last2AreSlash=$last2AreSlash, i=$i, j=$j, k=$k")
      if(chr == '/') {
        if(!starting){
          if(initialized) {
            if (!lastIsSlash) {
              lastIsSlash = true
            }
          } else {
            if(lastIsSlash) {
              last2AreSlash = true
            } else {
              lastIsSlash = true
              k = i
            }
          }
        }
      }
      else {
        if(!starting){
          if(initialized) {
            if(lastIsSlash) {
              sb += '/'
            }
            sb += chr
          } else {
            if(last2AreSlash) {
              sb ++= pre
              sb ++= path.substring(j,k + 1)
              sb += chr
              initialized = true
              last2AreSlash = false
            }
          }
        } else {
          starting = false
          if(i == 0) { //if path didn't start with a slash
            j = 0
          } else {
            j = i - 1
          }
        }
        lastIsSlash = false
      }
      i += 1
    }


    if(initialized) sb.mkString
    else if(lastIsSlash) pre + path.substring(j,k)
    else pre + path.substring(j,i)
  }

  implicit class StringExtensions(s: String) {
    def dropRightWhile(p: (Char) => Boolean): String = s.dropRight(s.reverseIterator.takeWhile(p).length)
    def dropTrailingChars(c: Char *): String = dropRightWhile(c.toSet[Char](_))
  }

  def overrideMimetype(default: String, req: Request[_]): (String, String) = overrideMimetype(default,req.getQueryString("override-mimetype"))

  def overrideMimetype(default: String, overrideMime: Option[String]): (String, String) = overrideMime match {
    case Some(mimetype) => (play.api.http.HeaderNames.CONTENT_TYPE, mimetype)
    case _ => (play.api.http.HeaderNames.CONTENT_TYPE, default)
  }

  def filterInfoton(f:SingleFieldFilter, i: Infoton): Boolean = {
    require(f.valueOperator == Contains || f.valueOperator == Equals,s"unsupported ValueOperator: ${f.valueOperator}")

    val valOp: (String,String) => Boolean = f.valueOperator match {
      case Contains => (infotonValue,inputValue) => infotonValue.contains(inputValue)
      case Equals => (infotonValue,inputValue) => infotonValue == inputValue
      case _ => ???
    }

    f.fieldOperator match {
      case Should | Must => i.fields.flatMap(_.get(f.name).map(_.exists(fv => f.value.forall(v => valOp(fv.value.toString,v))))).getOrElse(false)
      case MustNot => i.fields.flatMap(_.get(f.name).map(_.forall(fv => !f.value.exists(v => valOp(fv.value.toString,v))))).getOrElse(true)
    }
  }

  type RawField[Op <: FieldValeOperator] = (Op,Either[UnresolvedFieldKey,DirectFieldKey])
  sealed trait RawAggregationFilter
  case class RawStatsAggregationFilter(name:String = "Statistics Aggregation", field:RawField[FieldValeOperator]) extends RawAggregationFilter

  case class RawTermAggregationFilter(name:String = "Term Aggregation", field:RawField[FieldValeOperator], size:Int = 10,
                                 subFilters:Seq[RawAggregationFilter] = Seq.empty) extends RawAggregationFilter

  case class RawHistogramAggregationFilter(name:String = "Histogram Aggregation", field:RawField[FieldValeOperator], interval:Int, minDocCount:Int,
                                      extMin:Option[Long], extMax:Option[Long],
                                      subFilters:Seq[RawAggregationFilter] = Seq.empty) extends RawAggregationFilter

  case class RawSignificantTermsAggregationFilter(name:String = "Signigicant Terms Aggregation", field:RawField[FieldValeOperator],
                                             backgroundTerm:Option[(String, String)], minDocCount:Int, size:Int,
                                             subFilters:Seq[RawAggregationFilter] = Seq.empty) extends RawAggregationFilter

  case class RawCardinalityAggregationFilter(name:String, field:RawField[FieldValeOperator], precisionThreshold:Option[Long]) extends RawAggregationFilter

  object RawAggregationFilter {
    private[this] val lbo = scala.collection.breakOut[Set[String],AggregationFilter,List[AggregationFilter]]
    private def uniq(fn: String, name: String) = {
      if(fn.length > 1 && fn.tail.head == '$') s"-${fn.head}- $name"
      else "-s- " + name
    }
    def eval(af: RawAggregationFilter, cache: PassiveFieldTypesCache, cmwellRDFHelper: CMWellRDFHelper, timeContext: Option[Long])(implicit ec: ExecutionContext): Future[List[AggregationFilter]] = af match {
      case RawStatsAggregationFilter(name, (op,fk)) => FieldKey.eval(fk,cache,cmwellRDFHelper,timeContext).map { fns =>
        fns.map { fn =>
          val uname = {
            if(fns.size == 1) name
            else uniq(fn, name)
          }
          StatsAggregationFilter(uname, Field(op, fn))
        }(lbo)
      }
      case RawTermAggregationFilter(name,(op,fk),size,rawSubFilters) if rawSubFilters.nonEmpty => {
        val ff = FieldKey.eval(fk,cache,cmwellRDFHelper,timeContext)
        Future.traverse(rawSubFilters)(eval(_,cache,cmwellRDFHelper,timeContext)).flatMap { subFilters =>
          ff.map { fns =>
            fns.map { fn =>
              val uname = {
                if(fns.size == 1) name
                else uniq(fn, name)
              }
              TermAggregationFilter(uname,Field(op,fn),size,subFilters.flatten)
            }(lbo)
          }
        }
      }
      case RawTermAggregationFilter(name,(op,fk),size,rawSubFilters) if rawSubFilters.isEmpty => FieldKey.eval(fk,cache,cmwellRDFHelper,timeContext).map { fns =>
        fns.map { fn =>
          val uname = {
            if(fns.size == 1) name
            else uniq(fn, name)
          }
          TermAggregationFilter(uname, Field(op, fn), size)
        }(lbo)
      }
      case RawHistogramAggregationFilter(name,(op,fk),interval,minDocCount,extMin,extMax,rawSubFilters) if rawSubFilters.nonEmpty => {
        val ff = FieldKey.eval(fk,cache,cmwellRDFHelper,timeContext)
        Future.traverse(rawSubFilters)(eval(_,cache,cmwellRDFHelper,timeContext)).flatMap { subFilters =>
          ff.map { fns =>
            fns.map { fn =>
              val uname = {
                if(fns.size == 1) name
                else uniq(fn, name)
              }
              HistogramAggregationFilter(uname,Field(op,fn),interval,minDocCount,extMin,extMax,subFilters.flatten)
            }(lbo)
          }
        }
      }
      case RawHistogramAggregationFilter(name,(op,fk),interval,minDocCount,extMin,extMax,rawSubFilters) if rawSubFilters.isEmpty => FieldKey.eval(fk,cache,cmwellRDFHelper,timeContext).map { fns =>
        fns.map { fn =>
          val uname = {
            if(fns.size == 1) name
            else uniq(fn, name)
          }
          HistogramAggregationFilter(uname, Field(op, fn),interval,minDocCount,extMin,extMax)
        }(lbo)
      }
      case RawSignificantTermsAggregationFilter(name,(op,fk),None,minDocCount,size,rawSubFilters) if rawSubFilters.nonEmpty => {
        val ff = FieldKey.eval(fk,cache,cmwellRDFHelper,timeContext)
        Future.traverse(rawSubFilters)(eval(_,cache,cmwellRDFHelper,timeContext)).flatMap { subFilters =>
          ff.map { fns =>
            fns.map { fn =>
              val uname = {
                if(fns.size == 1) name
                else uniq(fn, name)
              }
              SignificantTermsAggregationFilter(uname,Field(op,fn),None,minDocCount,size,subFilters.flatten)
            }(lbo)
          }
        }
      }
      case RawSignificantTermsAggregationFilter(name,(op,fk),None,minDocCount,size,rawSubFilters) if rawSubFilters.isEmpty => FieldKey.eval(fk,cache,cmwellRDFHelper,timeContext).map { fns =>
        fns.map { fn =>
          val uname = {
            if(fns.size == 1) name
            else uniq(fn, name)
          }
          SignificantTermsAggregationFilter(uname, Field(op, fn),None,minDocCount,size)
        }(lbo)
      }
      //TODO: backgroundTerms should also be unevaluated FieldKey. need to fix the parser.
      case RawSignificantTermsAggregationFilter(_,_,Some(_),_,_,_) => ???
      case RawCardinalityAggregationFilter(name, (op,fk),precisionThreshold) => FieldKey.eval(fk,cache,cmwellRDFHelper,timeContext).map { fns =>
        fns.map { fn =>
          val uname = {
            if(fns.size == 1) name
            else uniq(fn, name)
          }
          CardinalityAggregationFilter(uname, Field(op, fn),precisionThreshold)
        }(lbo)
      }
    }
  }

  trait FieldPattern
  trait NsPattern

  case class HashedNsPattern(hash: String) extends NsPattern
  trait ResolvedNsPattern extends NsPattern {def resolve(cmwellRDFHelper: CMWellRDFHelper, timeContext: Option[Long])(implicit ec: ExecutionContext): Future[String]}
  case class NsUriPattern(nsUri: String) extends ResolvedNsPattern {
    override def resolve(cmwellRDFHelper: CMWellRDFHelper, timeContext: Option[Long])(implicit ec: ExecutionContext) =
      cmwellRDFHelper.urlToHashAsync(nsUri, timeContext)
  }
  case class PrefixPattern(prefix: String) extends ResolvedNsPattern {
    override def resolve(cmwellRDFHelper: CMWellRDFHelper, timeContext: Option[Long])(implicit ec: ExecutionContext) =
      cmwellRDFHelper.getIdentifierForPrefixAsync(prefix, timeContext)
  }

  case object JokerPattern                       extends FieldPattern
  case class NsWildCard(nsPattern: NsPattern)    extends FieldPattern
  case class FieldKeyPattern(fieldKey: Either[UnresolvedFieldKey,DirectFieldKey]) extends FieldPattern

  case class FilteredField[FP <: FieldPattern](fieldPattern: FP, rawFieldFilterOpt: Option[RawFieldFilter])
  case class LevelExpansion(filteredFields: List[FilteredField[FieldPattern]])

  sealed abstract class DirectedExpansion
  case class ExpandUp(filteredFields: List[FilteredField[FieldKeyPattern]]) extends DirectedExpansion
  case class ExpandIn(filteredFields: List[FilteredField[FieldPattern]]) extends DirectedExpansion

  case class PathExpansion(pathSegments: List[DirectedExpansion])
  case class PathsExpansion(paths: List[PathExpansion])

  //Some convenience methods & types
  def getByPath(path: String, crudServiceFS: CRUDServiceFS)(implicit ec: ExecutionContext): Future[Infoton] = crudServiceFS.irwService.readPathAsync(path, crudServiceFS.level).map(_.getOrElse(GhostInfoton(path)))
  type F[X] = (X,Option[List[RawFieldFilter]])
  type EFX = Either[F[Future[Infoton]],F[Infoton]]

  def filterByRawFieldFiltersTupled(cache: PassiveFieldTypesCache,cmwellRDFHelper: CMWellRDFHelper, timeContext: Option[Long])(tuple: (Infoton,Option[List[RawFieldFilter]]))(implicit ec: ExecutionContext): Future[Boolean] = tuple match {
    case (i,None) => Future.successful(true)
    case (i,Some(filters)) => filterByRawFieldFilters(cache,cmwellRDFHelper, timeContext)(i,filters)
  }

  def filterByRawFieldFilters(cache: PassiveFieldTypesCache,cmwellRDFHelper: CMWellRDFHelper, timeContext: Option[Long])(infoton: Infoton, filters: List[RawFieldFilter])(implicit ec: ExecutionContext): Future[Boolean] = {

    val p = Promise[Boolean]()

    val futures = for {
      filter <- filters
      future = filterByRawFieldFilter(infoton,filter,cache,cmwellRDFHelper, timeContext)
    } yield future.andThen {
      case Success(true) if !p.isCompleted => p.trySuccess(true)
    }

    cmwell.util.concurrent.successes(futures).foreach {
      case Nil => Future.traverse(futures)(_.failed).foreach { err =>
        p.tryFailure(new cmwell.util.exceptions.MultipleFailures(err))
      }
      case list => if(!p.isCompleted){
        p.trySuccess(list.exists(identity))
      }
    }

    p.future
  }

//  //if needed: TODO: IMPLEMENT!!!!!
//  def filterByRawFieldFilter(infoton: Infoton, filter: RawFieldFilter): Future[Boolean] = filter match {
//    case RawSingleFieldFilter(fo,vo,fk,v) => fk.internalKey.map{ internalFieldName =>
//      (fo,vo) match {
//        case (Must|Should,op) => infoton.fields.exists(_.exists {
//          case (fieldName,values) => fieldName == internalFieldName && v.fold(true){ value =>
//            op match {
//              case Equals => values.exists(_.toString == value)
//              case Contains => values.exists(_.toString.contains(value))
//            }
//          }
//        })
//      }
//    }
//  }

  def filterByRawFieldFilter(infoton: Infoton, filter: RawFieldFilter, cache: PassiveFieldTypesCache, cmwellRDFHelper: CMWellRDFHelper, timeContext: Option[Long])(implicit ec: ExecutionContext): Future[Boolean] =
    RawFieldFilter.eval(filter,cache,cmwellRDFHelper, timeContext).transform {
      case Success(ff) => Try(ff.filter(infoton).value)
      case Failure(_: NoSuchElementException) => Success(false)
      case failure => failure.asInstanceOf[Failure[Boolean]]
    }

  def expandIn(filteredFields: List[FilteredField[FieldPattern]],
               infotonsToExpand: Seq[Infoton],
               infotonsRetrievedCache: Map[String, Infoton],
               cmwellRDFHelper: CMWellRDFHelper,
               cache: PassiveFieldTypesCache,
               timeContext: Option[Long])(implicit ec: ExecutionContext): Future[(Seq[Infoton],Seq[Infoton])] = {
    val expansionFuncsFut = Future.traverse(filteredFields) {
      case FilteredField(JokerPattern, rffo) => Future.successful({ (internalFieldName: String) => true } -> rffo)
      case FilteredField(FieldKeyPattern(Right(dfk)), rffo) => Future.successful((dfk.internalKey == _,rffo))
      case FilteredField(FieldKeyPattern(Left(rfk)), rffo) => FieldKey.resolve(rfk,cmwellRDFHelper, timeContext).map(fk => (fk.internalKey == _,rffo))
      case FilteredField(NsWildCard(HashedNsPattern(hash)), rffo) => Future.successful({ (internalFieldName: String) => internalFieldName.endsWith(s".$hash") } -> rffo)
      case FilteredField(NsWildCard(rnp: ResolvedNsPattern), rffo) => rnp.resolve(cmwellRDFHelper, timeContext).map(hash => { (internalFieldName: String) => internalFieldName.endsWith(s".$hash") } -> rffo)
    }
    expansionFuncsFut.flatMap { funs =>

      // all the infotons' fields
      val fieldsMaps = infotonsToExpand.map(_.fields).collect { case Some(m) => m }

      // maps reduced into 1 aggregated fields `Map`
      val fieldsReduced = if(fieldsMaps.nonEmpty) fieldsMaps.reduce { (m1, m2) =>
        m1.foldLeft(m2) {
          case (acc, (fieldName, values)) if acc.contains(fieldName) => acc.updated(fieldName, acc(fieldName) union values)
          case (acc, fieldNameValsTuple) => acc + fieldNameValsTuple
        }
      } else Map.empty[String,Set[FieldValue]]

      // build a list that pairs cmwell paths to retrieval with raw field filters to be applied on
      val cmwPathFilterOptionPairs = fieldsReduced.flatMap {
        case (fieldName, values) => funs.flatMap {
          case (func, _) if !func(fieldName) => Nil
          case (_, rffo) => values.collect {
            case fr: FReference => normalizePath(fr.getCmwellPath) -> rffo
          }(breakOut[Set[FieldValue], (String, Option[RawFieldFilter]), List[(String, Option[RawFieldFilter])]])
        }
      }(breakOut[Map[String, Set[FieldValue]], (String, Option[RawFieldFilter]), List[(String, Option[RawFieldFilter])]])

      // value are `Option[List[...]]` because `None` means no filtering (pass all)
      // which is different from emptylist which means at least 1 filter should apply (i.e: block all)
      val pathToFiltersMap = cmwPathFilterOptionPairs.groupBy(_._1).mapValues(ps => Option.sequence(ps.unzip._2)).toSeq

      // get infotons from either `infotonsRetrievedCache` or from cassandra, and pair with filters option
      val (l, r) = partitionWith(pathToFiltersMap) {
        case (path, rffso) => {
          infotonsRetrievedCache.get(path).fold[EFX](Left(getByPath(path,cmwellRDFHelper.crudServiceFS) -> rffso)){
            i => Right(i -> rffso)
          }
        }
      }

      // after retrieval, filter out what is not needed
      val lInfotonsFut = Future.traverse(l) {
        case (fi, None) => fi.map(Some.apply)
        case (fi, Some(filters)) => fi.flatMap {
          case i => filterByRawFieldFilters(cache,cmwellRDFHelper, timeContext)(i, filters).map {
            case true => Some(i)
            case false => None
          }
        }
      }.map(_.collect { case Some(i) => i })

      // also filter the infotons retrieved from "cache"
      val rInfotonsFut = Future.traverse(r) {
        case t@(i, _) => filterByRawFieldFiltersTupled(cache,cmwellRDFHelper, timeContext)(t).map {
          case true => Some(i)
          case false => None
        }
      }.map(_.collect { case Some(i) => i})

      // combine results
      lInfotonsFut.zip(rInfotonsFut)
    }
  }

  def expandUp(filteredFields: List[FilteredField[FieldKeyPattern]],
               population: Seq[Infoton],
               cmwellRDFHelper: CMWellRDFHelper,
               cache: Map[String, Infoton],
               typesCache: PassiveFieldTypesCache,
               infotonsSample: Seq[Infoton],
               pattern: String,
               chunkSize: Int,
               timeContext: Option[Long])
              (implicit ec: ExecutionContext): Future[(Seq[Infoton],Seq[Infoton])] = {

    def mkFieldFilters2(ff: FilteredField[FieldKeyPattern], outerFieldOperator: FieldOperator, urls: List[String]): Future[FieldFilter] = {

      val FilteredField(fkp, rffo) = ff
      val internalFieldNameFut = fkp match {
        case FieldKeyPattern(Right(dfk)) => Future.successful(dfk.internalKey)
        case FieldKeyPattern(Left(unfk)) => FieldKey.resolve(unfk, cmwellRDFHelper, timeContext).map(_.internalKey)
      }
      val filterFut: Future[FieldFilter] = internalFieldNameFut.map { internalFieldName =>
        urls match {
          case Nil => throw new IllegalStateException(s"empty urls in expandUp($filteredFields,population[size=${population.size}],cache[size=${cache.size}])\nfor pattern: $pattern\nand infotons.take(3) = ${infotonsSample.mkString("[", ",", "]")}")
          case url :: Nil => SingleFieldFilter(rffo.fold[FieldOperator](outerFieldOperator)(_ => Must), Equals, internalFieldName, Some(url))
          case _ => {
            val shoulds = urls.map(url => SingleFieldFilter(Should, Equals, internalFieldName, Some(url)))
            MultiFieldFilter(rffo.fold[FieldOperator](outerFieldOperator)(_ => Must), shoulds)
          }
        }
      }
      rffo.fold[Future[FieldFilter]](filterFut) { rawFilter =>
        RawFieldFilter.eval(rawFilter, typesCache, cmwellRDFHelper, timeContext).flatMap { filter =>
          filterFut.map(ff => MultiFieldFilter(outerFieldOperator, List(ff, filter)))
        }
      }
    }

    Future.traverse(population.grouped(chunkSize)) { infotonsChunk =>
      val urls: List[String] = infotonsChunk.map(i => pathToUri(i.path))(breakOut)

      val fieldFilterFut = filteredFields match {
        case Nil => throw new IllegalStateException(s"expandUp($filteredFields,population[size=${population.size}],cache[size=${cache.size}])\nfor pattern: $pattern\nand infotons.take(3) = ${infotonsSample.mkString("[",",","]")}")
        case ff :: Nil => mkFieldFilters2(ff,Must,urls)
        case _ => Future.traverse(filteredFields)(mkFieldFilters2(_,Should,urls)).map(MultiFieldFilter(Must,_))
      }
      fieldFilterFut.transformWith {
        case Failure(_: NoSuchElementException) => Future.successful(Nil -> Nil)
        case Success(ffs) => cmwellRDFHelper.crudServiceFS.thinSearch(None,
          Some(ffs),
          None,
          PaginationParams(0, Settings.expansionLimit),
          withHistory = false,
          NullSortParam,
          debugInfo = false,
          withDeleted = false).flatMap(sr => {
          val (inCache, toFetch) = sr.thinResults.partition(i => cache.contains(i.path))
          cmwellRDFHelper.crudServiceFS.getInfotonsByUuidAsync(toFetch.map(_.uuid)).map {
            _ -> inCache.map(i => cache(i.path))
          }
        })
        case anotherFailures => Future.fromTry(anotherFailures.asInstanceOf[Try[(Seq[Infoton],Seq[Infoton])]])
      }
    }.map {
      case tuples if tuples.isEmpty => (Seq.empty, Seq.empty)
      case tuples => tuples.reduce[(Seq[Infoton], Seq[Infoton])] {
        case ((la, ra), (lb, rb)) => (la ++ lb) -> (ra ++ rb)
      }
    }
  }

  def deepExpandGraph(xgPattern: String, infotons: Seq[Infoton],cmwellRDFHelper: CMWellRDFHelper,cache: PassiveFieldTypesCache, timeContext: Option[Long])(implicit ec: ExecutionContext): Future[(Boolean,Seq[Infoton])] = {

    def expandDeeper(expanders: List[LevelExpansion], infotonsToExpand: Seq[Infoton], infotonsRetrievedCache: Map[String, Infoton]): Future[(Boolean,Seq[Infoton])] = expanders match {
      case Nil => Future.successful(true -> infotonsRetrievedCache.values.filterNot(_.isInstanceOf[GhostInfoton]).toSeq)
      case f :: fs if infotonsRetrievedCache.size > Settings.expansionLimit => Future.successful(false -> infotonsRetrievedCache.values.toSeq)
      case f :: fs => {
        expandIn(f.filteredFields,infotonsToExpand,infotonsRetrievedCache,cmwellRDFHelper,cache, timeContext).flatMap {
          case (lInfotons,rInfotons) => 
            expandDeeper(fs, 
              lInfotons ++ rInfotons, 
              infotonsRetrievedCache ++ lInfotons.map(i => i.path -> i)(scala.collection.breakOut[Seq[Infoton],(String,Infoton),Map[String,Infoton]]))
        }
      }
    }

    val t = ExpandGraphParser.getLevelsExpansionFunctions(xgPattern).map { fs =>
      expandDeeper(fs, infotons, infotons.map(i => i.path -> i).toMap)
    }

    t match {
      case Success(future) => future
      case Failure(error) => Future.failed(error)
    }
  }

  def gqpFilter(gqpPattern: String,
                infotons: Seq[Infoton],
                cmwellRDFHelper: CMWellRDFHelper,
                typesCache: PassiveFieldTypesCache,
                chunkSize: Int,
                timeContext: Option[Long])
               (implicit ec: ExecutionContext): Future[Seq[Infoton]] = {

    logger.trace(s"gqpFilter with infotons: [${infotons.map(_.path).mkString(", ")}]")

    def filterByDirectedExpansion(dexp: DirectedExpansion)(iv: (Infoton, Vector[Infoton])): Future[(Infoton, Vector[Infoton])] = {
      logger.trace(s"filterByDirectedExpansion($dexp): with original[${iv._1.path}] and current-pop[${iv._2.map(_.path).mkString(", ")}]")
      dexp match {
        case ExpandIn(filteredFields) => expandIn(
          filteredFields,
          iv._2,
          iv._2.map(i => i.path -> i)(scala.collection.breakOut[Vector[Infoton], (String, Infoton), Map[String, Infoton]]),
          cmwellRDFHelper,
          typesCache,
          timeContext).map {
          case (l, r) => iv._1 -> {
            val rv = l.toVector ++ r
            logger.trace(s"filterByDirectedExpansion($dexp): after expandIn($filteredFields), finished with result[${rv.map(_.path).mkString(", ")}]")
            rv
          }
        }
        case ExpandUp(filteredFields) => expandUp(
          filteredFields,
          iv._2,
          cmwellRDFHelper, iv._2.map(i => i.path -> i)(scala.collection.breakOut[Vector[Infoton], (String, Infoton), Map[String, Infoton]]),
          typesCache,
          infotons.take(3),
          gqpPattern,
          chunkSize,
          timeContext).map {
          case (l, r) => iv._1 -> {
            val rv = l.toVector ++ r
            logger.trace(s"filterByDirectedExpansion($dexp): after expandIn($filteredFields), finished with result[${rv.map(_.path).mkString(", ")}]")
            rv
          }
        }
      }
    }

    def nextFilteringHop(dexp: DirectedExpansion, dexps: List[DirectedExpansion], survivors: Vector[(Infoton, Vector[Infoton])]): Future[Vector[Infoton]] = {
      Future.traverse(survivors)(filterByDirectedExpansion(dexp)).flatMap { s =>
        val newSurvivors = s.filter(_._2.nonEmpty)
        if(newSurvivors.isEmpty || dexps.isEmpty) Future.successful(newSurvivors.map(_._1))
        else nextFilteringHop(dexps.head, dexps.tail, newSurvivors)
      }.andThen {
        case Success(is) => logger.trace(s"nextFilteringHop: finished with survivors[${is.map(_.path).mkString(", ")}]")
        case Failure(ex) => logger.error(s"nextFilteringHop($dexp,$dexps,$survivors)",ex)
      }
    }

    if (gqpPattern.isEmpty) Future.successful(infotons)
    else PathGraphExpansionParser.getGQPs(gqpPattern).map {
      case PathsExpansion(paths) => paths.foldLeft(Future.successful(Vector.empty[Infoton])) {
        case (vecFut, PathExpansion(segments)) if segments.isEmpty => vecFut
        case (vecFut, PathExpansion(segments)) => vecFut.flatMap { vec =>
          val candidates: Vector[(Infoton,Vector[Infoton])] = infotons.collect{
            case i if !vec.contains(i) =>
              i -> Vector(i)
          }(breakOut[Seq[Infoton],(Infoton,Vector[Infoton]),Vector[(Infoton,Vector[Infoton])]])
          logger.trace(s"appending: [${segments.mkString(", ")}] to vec[${vec.map(_.path).mkString(", ")}] with candidates[${candidates.map(_._1.path).mkString(", ")}]")
          nextFilteringHop(
            segments.head,
            segments.tail,
            candidates).map(_ ++: vec)
        }
      }
    } match {
      case Success(future) => future
      case Failure(error) => Future.failed(error)
    }
  }

  def pathExpansionParser(ygPattern: String, infotons: Seq[Infoton], chunkSize: Int, cmwellRDFHelper: CMWellRDFHelper, typesCache: PassiveFieldTypesCache, timeContext: Option[Long])(implicit ec: ExecutionContext): Future[(Boolean,Seq[Infoton])] = {

    type Expander = (DirectedExpansion,List[DirectedExpansion],Seq[Infoton])

    /**
      *
      * @param infoCachedOrRetrieved
      * @param tail
      * @return
      */
    def adjustResults(infoCachedOrRetrieved: (Seq[Infoton],Seq[Infoton]), tail: List[DirectedExpansion]): (Option[Expander],Seq[Infoton]) = {
      val (retrieved,cached) = infoCachedOrRetrieved
      tail.headOption.map[Expander](h => (h,tail.tail,cached ++ retrieved)) -> retrieved
    }

    def expandDeeper(expanders: List[Option[Expander]], cache: Map[String, Infoton]): Future[(Boolean,Seq[Infoton])] = {
      if (expanders.forall(_.isEmpty)) Future.successful(true -> cache.values.filterNot(_.isInstanceOf[GhostInfoton]).toSeq)
      else if (cache.count(!_._2.isInstanceOf[GhostInfoton]) > Settings.expansionLimit) Future.successful(false -> cache.values.toSeq)
      else Future.traverse(expanders) {
        case None => Future.successful(None -> Seq.empty)
        case Some((ExpandIn(ffs), tail, population)) => expandIn(ffs, population, cache, cmwellRDFHelper, typesCache, timeContext).map(newPop => adjustResults(newPop, tail))
        case Some((ExpandUp(ffs), tail, population)) => expandUp(ffs, population, cmwellRDFHelper, cache, typesCache, infotons.take(3), ygPattern, chunkSize, timeContext).map(newPop => adjustResults(newPop, tail))
      }.flatMap { expanderRetrievedInfotonPairs =>

        val (newExpanders, retrievedInfotons) = expanderRetrievedInfotonPairs.unzip
        val newCache = retrievedInfotons.foldLeft(cache) {
          case (accache, additions) => accache ++ additions.map(i => i.path -> i)
        }
        expandDeeper(newExpanders, newCache)
      }
    }

    PathGraphExpansionParser.getPathsExpansionFunctions(ygPattern).map {
      case PathsExpansion(paths) => {
        val perPathHeadTail = paths.map {
          case PathExpansion(segments) => segments.headOption.map { head =>
            (head, segments.tail, infotons)
          }
        }
        expandDeeper(perPathHeadTail,infotons.map(i => i.path -> i)(scala.collection.breakOut[Seq[Infoton],(String,Infoton),Map[String,Infoton]]))
      }
    } match {
      case Success(future) => future
      case Failure(error) => Future.failed(error)
    }
  }

  def isPathADomain(path: String): Boolean = path.dropWhile(_ == '/').takeWhile(_ != '/').contains('.')

  def pathToUri(path: String): String = {
    if(path.startsWith("/https.")) s"https:/${path.drop("/https.".length)}"
    else if(isPathADomain(path)) s"http:/$path"
    else s"cmwell:/$path"
  }

  def exceptionToResponse(throwable: Throwable): Result = {
    val (status,eHandler): (Status,Throwable => String) = throwable match {
      case _: ServerComponentNotAvailableException => ServiceUnavailable -> {_.getMessage}
<<<<<<< HEAD
      case _: TooManyNsRequestsException => ServiceUnavailable -> {_.getMessage}
      case _: ConflictingNsEntriesException => ExpectationFailed -> {_.getMessage}
=======
>>>>>>> 1e86cfbe
      case _: TimeoutException => ServiceUnavailable -> {_.getMessage}
      case _: SpaMissingException => ServiceUnavailable -> {_.getMessage}
      case _: UnretrievableIdentifierException => UnprocessableEntity -> {_.getMessage}
      case _: security.UnauthorizedException => Forbidden -> {_.getMessage}
      case _: org.apache.jena.shared.JenaException => BadRequest -> {_.getMessage}
      case _: cmwell.web.ld.exceptions.ParsingException => BadRequest -> {_.getMessage}
      case _: IllegalArgumentException => BadRequest -> {_.getMessage}
      case _: UnsupportedURIException => BadRequest -> {_.getMessage}
      case _: InvalidUriEncodingException => BadRequest -> {_.getMessage}
      case _: BadFieldTypeException => BadRequest -> {_.getMessage}
      case _: com.datastax.driver.core.exceptions.InvalidQueryException => ExpectationFailed -> {_.getMessage}
      case _: com.datastax.driver.core.exceptions.DriverException => ServiceUnavailable -> {_.getMessage}
      case e: org.elasticsearch.transport.RemoteTransportException if e.getCause.isInstanceOf[org.elasticsearch.action.search.ReduceSearchPhaseException] => ServiceUnavailable -> {_.getCause.getMessage}
      case e: org.elasticsearch.transport.RemoteTransportException if e.getCause.isInstanceOf[org.elasticsearch.action.search.SearchPhaseExecutionException] => BadRequest -> {_.getCause.getMessage}
      case e: Throwable => {
        logger.error("unexpected error occurred",e)
        InternalServerError -> {_.getMessage}
      }
    }
    status(Json.obj("success" -> false, "error" -> eHandler(throwable)))
  }

  def extractFieldsMask(req: Request[_],cache: PassiveFieldTypesCache, cmwellRDFHelper: CMWellRDFHelper, timeContext: Option[Long])(implicit ec: ExecutionContext): Future[Set[String]] = {
    extractFieldsMask(req.getQueryString("fields"),cache,cmwellRDFHelper, timeContext)
  }

  def extractFieldsMask(fieldsOpt: Option[String],cache: PassiveFieldTypesCache, cmwellRDFHelper: CMWellRDFHelper, timeContext: Option[Long])(implicit ec: ExecutionContext): Future[Set[String]] = {
    fieldsOpt.map(FieldNameConverter.toActualFieldNames) match {
      case Some(Success(fields)) => Future.traverse(fields)(FieldKey.eval(_,cache,cmwellRDFHelper,timeContext)).map(_.reduce(_ | _))
      case Some(Failure(e)) => Future.failed(e)
      case None => Future.successful(Set.empty[String])
    }
  }

  val noDataFormat: String => Boolean = Set("tsv","tab","text","path").apply

  def extractInferredFormatWithData(req: Request[_], defaultFormat: String = "json"): (String,Boolean) = {
    val format = req.getQueryString("format").getOrElse(defaultFormat)
    val withData = req.getQueryString("with-data").fold(!noDataFormat(format))(_ != "false")
    format -> withData
  }

  val endln = ByteString(cmwell.util.os.Props.endln)

  def guardHangingFutureByExpandingToSource[T,U,V](futureThatMayHang: Future[T],
                                                 initialGraceTime: FiniteDuration,
                                                 injectInterval: FiniteDuration)
                                                (backOnTime: T => V,
                                                 prependInjections: () => U,
                                                 injectOriginalFutureWith: T => U,
                                                 continueWithSource: Source[U,NotUsed] => V)
                                                (implicit ec: ExecutionContext): Future[V] = {
    val p1 = Promise[V]()
    p1.tryCompleteWith(futureThatMayHang.map(backOnTime))

    SimpleScheduler.schedule(initialGraceTime) {
      if (!futureThatMayHang.isCompleted) {
        //unfoldAsync(s: S)(f: S => Future[Option[(S,E)]]): Source[E,_]
        //
        // s: initial state
        // f: function that takes the current state to:
        //    a Future of:
        //      None (if it's the end of Source's output)
        //      Some of:
        //        S: next state to operate on
        //        E: next Element to output
        val source = Source.unfoldAsync(false) {
          isCompleted => {
            if (isCompleted) Future.successful(None)
            else {
              val p2 = Promise[Option[(Boolean,U)]]()
              p2.tryCompleteWith(futureThatMayHang.map(t => Some(true -> injectOriginalFutureWith(t))))
              SimpleScheduler.schedule(injectInterval) {
                p2.trySuccess(Some(false -> prependInjections()))
              }
              p2.future
            }
          }
        }
        p1.trySuccess(continueWithSource(source))
      }
    }

    p1.future
  }

  /**false
    * @param response The original response to be wrapped
    * @return a new response that will drip "\n" drops every 3 seconds,
    *         UNLESS the original Future[Result] is completed within the first 3 seconds.
    *         One can use the latter case for validation before long execution, and return 400 or so,
    *         prior to the decision of Chunked 200 OK.
    */
  def keepAliveByDrippingNewlines(response: Future[Result], extraHeaders: Seq[(String,String)] = Nil)(implicit ec: ExecutionContext): Future[Result] = {
    guardHangingFutureByExpandingToSource[Result, Source[ByteString, _], Result](response, 7.seconds, 3.seconds)(identity, () => Source.single(endln), _.body.dataStream, source => Ok.chunked(source.flatMapConcat(x => x)).withHeaders(extraHeaders: _*))
  }

  def formattableToByteString(formatter: Formatter)(i: Formattable) = {
    val body = formatter.render(i)
    if (body.endsWith(cmwell.util.os.Props.endln)) ByteString(body, "utf-8")
    else ByteString(body, "utf-8") ++ endln
  }

  def metaOpRegex(metaOpType: String): String = {

    /* ******************* *
     *  REGEX explanation: *
     * ******************* *

(                                                                          1.  start a group to capture protocol + optional domain
 (cmwell:/)                                                                2.  if protocol is `cmwell:` no need to specify domain
           |                                                               3.  OR
            (https?://                                                     4.  if protocol is `http:` or `https:` (we need a domain)
                      (                                                    5.  start a group to capture multiple domain parts that end with a '.'
                       (?!-)                                               6.  domain part cannot begin with hyphen '-'
                            [A-Za-z0-9-]{1,63}                             7.  domain part is composed of letters, digits & hyphen and can be in size of at least 1 but less than 64
                                              (?<!-)                       8.  domain part cannot end with an hyphen (look back)
                                                    \.)*                   9.  all parts except the last must end with a dot '.'
                      (                                                    10. start same regex as before for the last domain part which must not end with a dot '.'
                       (?!-)                                               11. same as 6
                            [A-Za-z0-9-]{1,63}                             12. same as 7
                                              (?<!-)                       13. same as 8
                                                    )                      14. end domain group
                                                     (:\d+)?               15. optional port
                                                            )              16. end http/https with domain and optional port group
                                                             )             17. end cmwell OR http group
                                                              (/meta/$op#) 18. path must be `/meta/sys#` / `/meta/ns#` / etc'...
*/
    """((cmwell:/)|(http://((?!-)[A-Za-z0-9-]{1,63}(?<!-)\.)*((?!-)[A-Za-z0-9-]{1,63}(?<!-))(:\d+)?))(/meta/""" + metaOpType + """#)"""
  }


  def pathStatusAsInfoton(ps: PathStatus): Infoton = {
    val PathStatus(path, status) = ps
    val fields: Option[Map[String, Set[FieldValue]]] = Some(Map("trackingStatus" -> Set(FString(status.toString))))
    VirtualInfoton(ObjectInfoton(path, Settings.dataCenter, None, fields = fields))
  }

  def getFormatter(request: Request[_], formatterManager: FormatterManager, defaultFormat: String, withoutMeta: Boolean = false): Formatter =
    request.getQueryString("format").getOrElse(defaultFormat) match {
      case FormatExtractor(formatType) => formatterManager.getFormatter(
        format = formatType,
        timeContext = request.attrs.get(Attrs.RequestReceivedTimestamp),
        host = request.host,
        uri = request.uri,
        pretty = request.queryString.keySet("pretty"),
        callback = request.queryString.get("callback").flatMap(_.headOption),
        withData = request.getQueryString("with-data"),
        withoutMeta = withoutMeta)
      case unknownFormat => throw new IllegalArgumentException(s"Format $unknownFormat is not supported")
    }

  def isSystemProperty(firstDotLast: (String,String)): Boolean = firstDotLast match {
    case ("system.parent","parent_hierarchy") => true
    case ("system.parent","parent") => true
    case ("system","lastModified") => true
    case ("system","kind") => true
    case ("system","path") => true
    case ("system","uuid") => true
    case ("system","quad") => true
    case ("system","dc") => true
    case ("system","indexTime") => true
    case ("system","current") => true
    case ("system","parent") => true
    case ("link","to") => true
    case ("link","kind") => true
    case ("content","data") => true
    case ("content","mimeType") => true
    case ("content","length") => true
    case _ => false
  }

  val errorHandler = {
    val err2res: Throwable => Result = exceptionToResponse
    PartialFunction(err2res)
  }

  val asyncErrorHandler = {
    val res2fut: Result => Future[Result] = Future.successful[Result]
    val err2res: Throwable => Result = exceptionToResponse
    PartialFunction(res2fut compose err2res)
  }
}<|MERGE_RESOLUTION|>--- conflicted
+++ resolved
@@ -25,11 +25,7 @@
 import cmwell.tracking.PathStatus
 import cmwell.util.collections._
 import cmwell.web.ld.cmw.CMWellRDFHelper
-<<<<<<< HEAD
-import cmwell.web.ld.exceptions._
-=======
-import cmwell.web.ld.exceptions.{ServerComponentNotAvailableException, UnretrievableIdentifierException, UnsupportedURIException}
->>>>>>> 1e86cfbe
+import cmwell.web.ld.exceptions.{UnretrievableIdentifierException, UnsupportedURIException}
 import cmwell.ws.Settings
 import cmwell.ws.util.{ExpandGraphParser, FieldNameConverter, PathGraphExpansionParser, TypeHelpers}
 import com.typesafe.scalalogging.LazyLogging
@@ -767,11 +763,8 @@
   def exceptionToResponse(throwable: Throwable): Result = {
     val (status,eHandler): (Status,Throwable => String) = throwable match {
       case _: ServerComponentNotAvailableException => ServiceUnavailable -> {_.getMessage}
-<<<<<<< HEAD
       case _: TooManyNsRequestsException => ServiceUnavailable -> {_.getMessage}
       case _: ConflictingNsEntriesException => ExpectationFailed -> {_.getMessage}
-=======
->>>>>>> 1e86cfbe
       case _: TimeoutException => ServiceUnavailable -> {_.getMessage}
       case _: SpaMissingException => ServiceUnavailable -> {_.getMessage}
       case _: UnretrievableIdentifierException => UnprocessableEntity -> {_.getMessage}
