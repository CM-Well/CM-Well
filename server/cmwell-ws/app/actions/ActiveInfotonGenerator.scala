/**
  * Copyright 2015 Thomson Reuters
  *
  * Licensed under the Apache License, Version 2.0 (the “License”); you may not use this file except in compliance with the License.
  * You may obtain a copy of the License at
  *
  *   http://www.apache.org/licenses/LICENSE-2.0
  *
  * Unless required by applicable law or agreed to in writing, software distributed under the License is distributed on
  * an “AS IS” BASIS, WITHOUT WARRANTIES OR CONDITIONS OF ANY KIND, either express or implied.
  *
  * See the License for the specific language governing permissions and
  * limitations under the License.
  */


package actions

import javax.inject._

import actions.Color._
import actions.GridMonitoring.{Active, All, CsvPretty}
import akka.pattern.ask
import cmwell.ctrl.checkers._
import cmwell.ctrl.client.CtrlClient
import cmwell.domain._
import cmwell.fts.FieldFilter
import cmwell.util.FullBox
import cmwell.util.build.BuildInfo
import cmwell.util.os.Props
import cmwell.util.string.Hash.crc32
import cmwell.web.ld.cmw.CMWellRDFHelper
import cmwell.ws.Settings.esTimeout
import cmwell.ws.util.DateParser._
import cmwell.ws.util.FieldFilterParser
import cmwell.ws.{Green => _, Red => _, Yellow => _, _}
import com.typesafe.scalalogging.LazyLogging
import controllers.NbgToggler
import k.grid.Grid
import ld.cmw.{NbgPassiveFieldTypesCache, ObgPassiveFieldTypesCache}
import logic.CRUDServiceFS
import org.joda.time._
import trafficshaping.TrafficMonitoring
import wsutil._
<<<<<<< HEAD
=======
import javax.inject._

import cmwell.fts.FieldFilter
import cmwell.util.FullBox
import cmwell.web.ld.cmw.CMWellRDFHelper
import cmwell.ws.util.FieldFilterParser
import ld.cmw.passiveFieldTypesCacheImpl
>>>>>>> 563615d9

import scala.concurrent.ExecutionContext.Implicits.global
import scala.concurrent.duration._
import scala.concurrent.{Await, Future}
import scala.language.postfixOps
import scala.math.min
import scala.util.{Success, Try}


object BgMonitoring {
  lazy val monitor = Grid.serviceRef(classOf[BGMonitorActor].getName)
}

@Singleton
class ActiveInfotonGenerator @Inject() (backPressureToggler: controllers.BackPressureToggler,
                                        crudServiceFS: CRUDServiceFS,
                                        dashBoard: DashBoard,
                                        cmwellRDFHelper: CMWellRDFHelper) extends LazyLogging {

  import BgMonitoring.{monitor => bgMonitor}
  import dashBoard._
  lazy val typesCache = crudServiceFS.passiveFieldTypesCache

  /**
   * @return /proc/node infoton fields map
   */
  private[this] def nodeValFields: FieldsOpt = {
    val esColor = Try(Await.result(dashBoard.getElasticsearchStatus(), esTimeout)._1.toString).getOrElse("grey")
    Some(Map[String,Set[FieldValue]](
      "pbp" -> Set(FString(backPressureToggler.get)),
      "search_contexts_limit" -> Set(FLong(Settings.maxSearchContexts)),
      "cm-well_release" -> Set(FString(BuildInfo.release)),
      "cm-well_version" -> Set(FString(BuildInfo.version)),
      "git_commit_version" -> Set(FString(BuildInfo.gitCommitVersion)),
      "scala_version" -> Set(FString(BuildInfo.scalaVersion)),
      "sbt_version" -> Set(FString(BuildInfo.sbtVersion)),
      "cassandra_version" -> Set(FString(BuildInfo.cassandraVersion)),
      "elasticsearch_version" -> Set(FString(BuildInfo.elasticsearchVersion)),
      "es_cluster_name" -> Set(FString(cmwell.fts.Settings.clusterName)),
      "build_machine" -> Set(FString(BuildInfo.buildMachine)),
      "build_time" -> Set(FDate(BuildInfo.buildTime)),
      "encoding_version" -> Set(FString(BuildInfo.encodingVersion)),
      "java_runtime_name" -> Set(FString(System.getProperty("java.runtime.name"))),
      "java_runtime_version" -> Set(FString(System.getProperty("java.runtime.version"))),
      "java_vendor" -> Set(FString(System.getProperty("java.vendor"))),
      "java_version" -> Set(FString(System.getProperty("java.version"))),
      "java_vm_name" -> Set(FString(System.getProperty("java.vm.name"))),
      "java_vm_version" -> Set(FString(System.getProperty("java.vm.version"))),
      "os_arch" ->  Set(FString(System.getProperty("os.arch"))),
      "os_name" ->  Set(FString(System.getProperty("os.name"))),
      "os_version" ->  Set(FString(System.getProperty("os.version"))),
      "user_timezone" ->  Set(FString(System.getProperty("user.timezone"))),
      "machine_name" ->  Set(FString(Props.machineName)),
      "es_color" -> Set(FString(esColor)),
      "use_auth" -> Set(FBoolean(java.lang.Boolean.getBoolean("use.authorization")))
    ))
  }

  def getColoredStatus(clr: Color): String = {
    val (color, status) = Map(
      Green -> ("green", "Green"),
      Yellow ->  ("yellow", "Yellow"),
      Red ->  ("red", "Red"),
      Grey ->  ("grey", "N/A"))(clr)
    coloredHtmlString(color, status)
  }

  def coloredHtmlString(color: String, status: String) = s"""<span style='color:$color'>$status</span>"""

  private[this] def colorAdapter(c : StatusColor) : Color.Color = {
    val r = c match {
      case GreenStatus => Green
      case YellowStatus => Yellow
      case RedStatus => Red
    }
    r
  }

  private[this] def getWsHealth(it : Iterable[ComponentState], c : StatusColor) = {
    val wsColor = colorAdapter(c)
    val p = it.map(_.getColor).partition(_ == GreenStatus)
    val wsTxt = s"${p._1.size} Up / ${it.size}"
    val d = new DateTime(it.head.genTime * 1000L)
    val ws = ((wsColor, wsTxt), d)
    ws
  }

<<<<<<< HEAD

=======
>>>>>>> 563615d9
  private[this] def getElasticsearchHealth(cr : ComponentState) = {
    val dt = new DateTime(cr.genTime * 1000L)
    cr match {
      case ElasticsearchGreen(n, d, p, s, _,_) =>
        ((Green, s"n:$n,d:$d,p:$p,s:$s"), dt)
      case ElasticsearchYellow(n, d, p, s, _,_) =>
        ((Yellow, s"n:$n,d:$d,p:$p,s:$s"), dt)
      case ElasticsearchRed(n, d, p, s, _,_) =>
        ((Red, s"n:$n,d:$d,p:$p,s:$s"), dt)
      case ElasticsearchDown(_,_) =>
        ((Red, s"Elasticsearch is down"), dt)
      case ElasticsearchBadCode(code, _,_) =>
        ((Red, s"Elasticsearch check has produced http code: $code"), dt)
      case ReportTimeout(_) =>
        ((Red, "Couldn't retrieve Elasticsearch status"),dt)

    }
  }

  private[this] def getCassandraHealth(cr : ComponentState) = {
    cr match {
      case co : CassandraOk =>
        val color = colorAdapter(co.getColor)
        val total = co.getTotal
        val un = co.getUnCount
        val casTxt = s"$un Up / $total"
        ((color, casTxt), new DateTime(cr.genTime * 1000L))
      case CassandraDown(_) =>
        ((Red, "Cassandra is down"), new DateTime(cr.genTime * 1000L))
      case ReportTimeout(_) =>
        ((Red, "Couldn't retrieve Cassandra status"), new DateTime(cr.genTime * 1000L))
    }
  }

  private[this] def getZookeeperHealth(cr : Iterable[ComponentState], c : StatusColor) = {
    val color = colorAdapter(c)
    val oks = cr.count(_.isInstanceOf[ZookeeperOk])
    val notOks = cr.count(_.isInstanceOf[ZookeeperNotOk])
    val notRunning = cr.count(state => state.isInstanceOf[ZookeeperSeedNotRunning])
    val readOnly = cr.count(_.isInstanceOf[ZookeeperReadOnly])
    val stats = s"ok: $oks, ro: $readOnly, noks: $notOks, nr: $notRunning"
    val genTime = Try(cr.head.genTime).getOrElse(0L)
    ((color, s"$stats"), new DateTime(genTime * 1000L))
  }

  private[this] def getKafkaHealth(cr : Iterable[ComponentState], c : StatusColor) = {
    val color = colorAdapter(c)
    val oks = cr.count(_.isInstanceOf[KafkaOk])
    val notOks = cr.count(_.isInstanceOf[KafkaNotOk])
    val stats = s"$oks Up / ${cr.size}"
    val genTime = Try(cr.head.genTime).getOrElse(0L)
    ((color, s"$stats"), new DateTime(genTime * 1000L))
  }


  private[this] def getClusterHealth : HealthTimedData = {
    val r = CtrlClient.getClusterStatus.map{
      cs =>
        val ws = getWsHealth(cs.wsStat._1.values, cs.wsStat._2)
<<<<<<< HEAD
        val bg = {
          val data = Await.result(getDetailedBgStatus(), timeOut).values.flatMap(_.flatMap(_._2))
          val pss = data.map(_.partitionStatus).toSeq
          val msg = {
            val lags = data.map(i => i.writeOffset - i.readOffset).toSeq
            s"Avg. Lag: ${if(lags.isEmpty) 0 else lags.sum / lags.length}"
          }
          (aggrPartitionColorToColor(pss) -> msg) -> DateTime.now()
        }
=======
>>>>>>> 563615d9
        val es = getElasticsearchHealth(cs.esStat)
        val cas = getCassandraHealth(cs.casStat)
        val zk = getZookeeperHealth(cs.zookeeperStat._1.values, cs.zookeeperStat._2)
        val kaf = getKafkaHealth(cs.kafkaStat._1.values, cs.kafkaStat._2)
        (ws,es,cas,zk,kaf,cs.controlNode,cs.esMasters)
    }
    try {
      Await.result(r,timeOut)
    } catch {
      case t : Throwable =>
        (((Red, "NA"), new DateTime(0L)),((Red, "NA"), new DateTime(0L)),((Red, "NA"), new DateTime(0L)),((Red, "NA"), new DateTime(0L)),((Red, "NA"), new DateTime(0L)),"",Set.empty[String])
    }
  }

  private[this] def getClusterDetailedHealth : DetailedHealthTimedData = {
    val r = CtrlClient.getClusterDetailedStatus.map{
      cs =>
        val keys = cs.wsStat.keySet ++ cs.batchStat.keySet ++ cs.esStat.keySet ++ cs.casStat.keySet

        val m = keys.map{
          k =>
            (if(k == cs.healthHost) s"${k}*" else k) -> (colorAdapter(cs.wsStat.getOrElse(k, WebDown()).getColor),
              colorAdapter(cs.casStat.getOrElse(k,CassandraDown()).getColor),
              colorAdapter(cs.esStat.getOrElse(k,ElasticsearchDown()).getColor))
        }.toMap
        (m,new DateTime(cs.wsStat.head._2.genTime * 1000L))
    }
    try{
      Await.result(r,timeOut)
    } catch {
      case t : Throwable => (Map.empty, new DateTime(0L))
    }
  }

<<<<<<< HEAD
  private[this] def getClusterDetailedHealthNew : Map[String, ((String, Color),(String, Color),(String, Color),(String, Color),(String, Color),(String, Color))] = {
    val bgStatsFut = getDetailedBgStatus()

    val r = CtrlClient.getClusterDetailedStatus.flatMap {
      cs =>
        bgStatsFut.map { bgStat =>
          val keys = cs.wsStat.keySet ++ bgStat.keySet ++ cs.esStat.keySet ++ cs.casStat.keySet ++ cs.zkStat.keySet ++ cs.kafkaStat.keySet
          keys.map {
            k =>
              val wsMessage = cs.wsStat.getOrElse(k, WebDown()) match {
                case wr: WebOk => (s"Ok<br>Response time: ${wr.responseTime} ms", colorAdapter(wr.getColor))
                case wr: WebBadCode => (s"Web is returning code: ${wr.code}<br>Response time: ${wr.responseTime} ms", colorAdapter(wr.getColor))
                case wr: WebDown => (s"Web is down", colorAdapter(wr.getColor))
                case wr: ReportTimeout => ("Can't retrieve Web status", colorAdapter(wr.getColor))
              }

              val bgMessage = {
                val data = bgStat.getOrElse(k, Set.empty)
                data.map { case (par, infos) =>
                  s"Par$par: ${infos.map(_.toShortInfoString).toSeq.sorted.mkString(" ")}"
                }.mkString("<br>") -> aggrPartitionColorToColor(data.flatMap(_._2).map(_.partitionStatus).toSeq)
              }

              val casMessage = cs.casStat.getOrElse(k, CassandraDown()) match {
                case cr: CassandraOk => (cr.m.map(r => s"${r._1} -> ${r._2}").mkString("<br>"), colorAdapter(cr.getColor))
                case cr: CassandraDown => ("Cassandra is down", colorAdapter(cr.getColor))
                case cr: ReportTimeout => ("Can't retraggrPartitionStatusieve Cassandra status", colorAdapter(cr.getColor))
              }

              val zkMessage = cs.zkStat.getOrElse(k, ZookeeperNotOk()) match {
                case zr: ZookeeperOk => ("", colorAdapter(zr.getColor))
                case zr: ZookeeperReadOnly => ("ZooKeeper is in read-only mode", colorAdapter(zr.getColor))
                case zr: ZookeeperNotOk => ("ZooKeeper is not ok", colorAdapter(zr.getColor))
                case zr: ZookeeperNotRunning => ("ZooKeeper is not running", colorAdapter(zr.getColor))
                case zr: ZookeeperSeedNotRunning => ("ZooKeeper is not running", colorAdapter(zr.getColor))
                case zr: ReportTimeout => ("Can't retrieve ZooKeeper status", colorAdapter(zr.getColor))
              }

              val kafMessage = cs.kafkaStat.getOrElse(k, KafkaNotOk()) match {
                case kafr: KafkaOk => ("", colorAdapter(kafr.getColor))
                case kafr: KafkaNotOk => ("Kafka is not running", colorAdapter(kafr.getColor))
                case kafr: ReportTimeout => ("Can't retrieve Kafka status", colorAdapter(kafr.getColor))
              }

              val esMessage = cs.esStat.getOrElse(k, ElasticsearchDown()) match {
                case er: ElasticsearchGreen =>
                  val txt = if (er.hasMaster) "*" else ""
                  (txt, colorAdapter(er.getColor))
                case er: ElasticsearchYellow =>
                  val txt = if (er.hasMaster) "*" else ""
                  (txt, colorAdapter(er.getColor))
                case er: ElasticsearchRed =>
                  val txt = if (er.hasMaster) "*" else ""
                  (txt, colorAdapter(er.getColor))
                case er: ElasticsearchDown =>
                  val txt = if (er.hasMaster) "*" else ""
                  (s"${txt}<br>Elasticsearch is down", colorAdapter(er.getColor))
                case er: ElasticsearchBadCode =>
                  val txt = if (er.hasMaster) "*" else ""
                  (s"${txt}<br>Elasticsearch is returning code: ${er.code}", colorAdapter(er.getColor))
                case er: ReportTimeout => ("Can't retrieve Elasticsearch status", colorAdapter(er.getColor))
              }
              (if (k == cs.healthHost) s"${k}*" else k) -> (wsMessage, bgMessage, casMessage, esMessage, zkMessage, kafMessage)
          }.toMap
        }
=======
  private[this] def getClusterDetailedHealthNew : Map[String, ((String, Color),(String, Color),(String, Color),(String, Color),(String, Color))] = {
    val r = CtrlClient.getClusterDetailedStatus.map{
      cs =>
        val keys = cs.wsStat.keySet ++ cs.batchStat.keySet ++ cs.esStat.keySet ++ cs.casStat.keySet ++ cs.zkStat.keySet ++ cs.kafkaStat.keySet
        keys.map{
          k =>
            val wsMessage = cs.wsStat.getOrElse(k, WebDown()) match {
              case wr : WebOk => (s"Ok<br>Response time: ${wr.responseTime} ms", colorAdapter(wr.getColor))
              case wr : WebBadCode => (s"Web is returning code: ${wr.code}<br>Response time: ${wr.responseTime} ms", colorAdapter(wr.getColor))
              case wr : WebDown => (s"Web is down", colorAdapter(wr.getColor))
              case wr : ReportTimeout => ("Can't retrieve Web status", colorAdapter(wr.getColor))
            }

            val casMessage = cs.casStat.getOrElse(k,CassandraDown()) match {
              case cr : CassandraOk => (cr.m.map(r => s"${r._1} -> ${r._2}").mkString("<br>"), colorAdapter(cr.getColor))
              case cr : CassandraDown => ("Cassandra is down", colorAdapter(cr.getColor))
              case cr : ReportTimeout => ("Can't retrieve Cassandra status", colorAdapter(cr.getColor))
            }

            val zkMessage = cs.zkStat.getOrElse(k, ZookeeperNotOk()) match {
              case zr : ZookeeperOk => ("", colorAdapter(zr.getColor))
              case zr : ZookeeperReadOnly => ("ZooKeeper is in read-only mode", colorAdapter(zr.getColor))
              case zr : ZookeeperNotOk => ("ZooKeeper is not ok", colorAdapter(zr.getColor))
              case zr : ZookeeperNotRunning => ("ZooKeeper is not running", colorAdapter(zr.getColor))
              case zr : ZookeeperSeedNotRunning => ("ZooKeeper is not running", colorAdapter(zr.getColor))
              case zr : ReportTimeout => ("Can't retrieve ZooKeeper status", colorAdapter(zr.getColor))
            }

            val kafMessage = cs.kafkaStat.getOrElse(k, KafkaNotOk()) match {
              case kafr : KafkaOk => ("", colorAdapter(kafr.getColor))
              case kafr : KafkaNotOk => ("Kafka is not running", colorAdapter(kafr.getColor))
              case kafr : ReportTimeout => ("Can't retrieve Kafka status", colorAdapter(kafr.getColor))
            }

            val esMessage = cs.esStat.getOrElse(k,ElasticsearchDown()) match {
              case er : ElasticsearchGreen =>
                val txt = if(er.hasMaster) "*" else ""
                (txt,colorAdapter(er.getColor))
              case er : ElasticsearchYellow =>
                val txt = if(er.hasMaster) "*" else ""
                (txt,colorAdapter(er.getColor))
              case er : ElasticsearchRed =>
                val txt = if(er.hasMaster) "*" else ""
                (txt,colorAdapter(er.getColor))
              case er : ElasticsearchDown =>
                val txt = if(er.hasMaster) "*" else ""
                (s"${txt}<br>Elasticsearch is down", colorAdapter(er.getColor))
              case er : ElasticsearchBadCode =>
                val txt = if(er.hasMaster) "*" else ""
                (s"${txt}<br>Elasticsearch is returning code: ${er.code}", colorAdapter(er.getColor))
              case er : ReportTimeout => ("Can't retrieve Elasticsearch status", colorAdapter(er.getColor))
            }
            (if(k == cs.healthHost) s"${k}*" else k) -> (wsMessage, casMessage, esMessage, zkMessage, kafMessage)
        }.toMap
>>>>>>> 563615d9
    }
    try{
      Await.result(r,timeOut)
    } catch {
      case t : Throwable => Map.empty
    }
  }

  private[this] def getDetailedBgStatus(): Future[Map[String, Set[(String, Iterable[PartitionOffsetsInfo])]]] = {
    val offsetInfoFut = ask(bgMonitor, GetOffsetInfo)(10.seconds).mapTo[OffsetsInfo]
    val partitionsByLocations = Grid.getSingletonsInfo.
      filter(sd => sd.name.startsWith("BGActor") && sd.location.contains(":")).
      groupBy(sd => sd.location.substring(0, sd.location.indexOf(':'))).
      map { case (loc, sd) => loc -> sd.map(_.name.replace("BGActor", "")) }
    offsetInfoFut.map { offsetInfo =>
      val partitionsInfos = offsetInfo.partitionsOffsetInfo.values.groupBy(_.partition).map { case (partition, infos) =>
        partition.toString -> infos
      }
      partitionsByLocations.map { case (location, partitions) =>
        location -> partitions.map(p => p -> partitionsInfos.get(p)).collect { case (partition, Some(poi)) => partition -> poi }
      }
    }
  }

  private[this] def aggrPartitionColorToColor(ps: Seq[PartitionStatus]): Color = {
    if (ps.forall(_ == cmwell.ws.Green)) Green
    else if (ps.forall(_ == cmwell.ws.Red)) Red
    else Yellow
  }


  private[this] def generateHealthFields: FieldsOpt = {
    val (ws,es,ca,zk,kaf,controlNode,masters) = getClusterHealth
    val (wClr,wMsg) = ws._1
    val (eClr,eMsg) = es._1
    val (cClr,cMsg) = ca._1
    val (zkClr,zkMsg) = zk._1
    val (kafClr,kafMsg) = kaf._1
    Some(Map[String,Set[FieldValue]](
      "ws_color" -> Set(FString(wClr.toString)),
      "ws_message" -> Set(FString(wMsg)),
      "ws_generation_time" -> Set(FDate(fdf(ws._2))),
      "es_color" -> Set(FString(eClr.toString)),
      "es_message" -> Set(FString(eMsg)),
      "es_generation_time" -> Set(FDate(fdf(es._2))),
      "cas_color" -> Set(FString(cClr.toString)),
      "cas_message" -> Set(FString(cMsg)),
      "zk_color" -> Set(FString(zkClr.toString)),
      "zk_message" -> Set(FString(zkMsg)),
      "kf_color" -> Set(FString(kafClr.toString)),
      "kf_message" -> Set(FString(kafMsg)),
      "cas_generation_time" -> Set(FDate(fdf(ca._2))),
      "control_node" -> Set(FString(controlNode)),
      "masters" -> masters.map(FString(_)))
    )
  }

  /**
   * @return health markdown string
   */
  private[this] def generateHealthMarkdown(now: DateTime): String = {


    val ((ws,wsTime),(es,esTime),(ca,caTime),(zk, zkTime),(kf, kfTime),controlNode, masters) = getClusterHealth

    def determineCmwellColorBasedOnComponentsColor(components: Seq[Color]): Color = {
      val all = components.filter(_ != Grey)
      if(all.forall(_ == Green)) Green
      else if(all.exists(_ == Red)) Red
      else Yellow
    }

    val colorWithoutKafka = determineCmwellColorBasedOnComponentsColor(Seq(ws._1,ca._1,es._1,zk._1))
    val color = getColoredStatus(if (colorWithoutKafka == Green && kf._1 != Green) Yellow else colorWithoutKafka)
    val wsClr = getColoredStatus(ws._1)
    val esClr = getColoredStatus(es._1)
    val caClr = getColoredStatus(ca._1)
    val zkClr = getColoredStatus(zk._1)
    val kfClr = getColoredStatus(kf._1)
    s"""
##### Current time: ${fdf(now)}
# CM-Well Health
### CM-Well cluster is $color.
#### Cluster name: ${Settings.clusterName}
| **Component** | **Status** | **Message** |  **Timestamp**  |
|---------------|------------|-------------|-----------------|
| WS            | $wsClr     | ${ws._2}    | ${fdf(wsTime)}  |
<<<<<<< HEAD
| BG            | $bgClr     | ${bg._2}    | ${fdf(bgTime)}  |
=======
>>>>>>> 563615d9
| ES            | $esClr     | ${es._2}    | ${fdf(esTime)}  |
| CAS           | $caClr     | ${ca._2}    | ${fdf(caTime)}  |
| ZK            | $zkClr     | ${zk._2}    | ${fdf(zkTime)}  |
| KF            | $kfClr     | ${kf._2}    | ${fdf(kfTime)}  |
"""
  }

  private[this] val ghdfBreakout = scala.collection.breakOut[Seq[(String, ((String, Color.Color), (String, Color.Color), (String, Color.Color), (String, Color.Color), (String, Color.Color)))],(String,Set[FieldValue]),Map[String,Set[FieldValue]]]
  private[this] def generateHealthDetailedFields: FieldsOpt = {
    //val (xs, timeStamp) = DashBoardCache.cacheAndGetDetailedHealthData
    val res = getClusterDetailedHealthNew
    Some(res.toSeq.sortBy(_._1).flatMap {
      case (host,(ws,ca,es,zk,kf)) => List(
        s"ws@$host"     -> Set[FieldValue](FString(ws._2.toString)),
        s"cas@$host"    -> Set[FieldValue](FString(ca._2.toString)),
        s"es@$host"     -> Set[FieldValue](FString(es._2.toString)),
        s"zk@$host"     -> Set[FieldValue](FString(zk._2.toString)),
        s"kafka@$host"  -> Set[FieldValue](FString(kf._2.toString)))
    }(ghdfBreakout))
  }

  def generateDetailedHealthCsvPretty(): String = {
    val title = s"${Settings.clusterName} - Health Detailed"
    val csvTitle =  "Node,WS,CAS,ES,ZK,KF"
    val csvData = generateDetailedHealthCsvData()
    views.html.csvPretty(title, s"$csvTitle\\n${csvData.replace("\n","\\n")}").body
  }

  def generateDetailedHealthMarkdown(now: DateTime): String = {
    val csvData = generateDetailedHealthCsvData()
    s"""
##### Current time: ${fdf(now)}
#### Cluster name: ${Settings.clusterName}
### Data was generated on:
<<<<<<< HEAD
| **Node** | **WS** | **BG** | **CAS** | **ES** | **ZK** | **KF** |
|----------|--------|--------|---------|--------|--------|--------|
=======
| **Node** | **WS** | **CAS** | **ES** | **ZK** | **KAFKA** |
|----------|--------|---------|--------|--------|-----------|
>>>>>>> 563615d9
${csvToMarkdownTableRows(csvData)}
"""
  }

  private def generateDetailedHealthCsvData(): String = {
    def zkStatusString(zkTuple: (String, Color)): String = {
      if (zkTuple._1 == "ZooKeeper is not running" && zkTuple._2 == Green) "" else s"${getColoredStatus(zkTuple._2)}<br>${zkTuple._1}"
    }
    val clusterHealth = getClusterDetailedHealthNew
    clusterHealth.map(r => s"${r._1},${getColoredStatus(r._2._1._2)}<br>${r._2._1._1},${getColoredStatus(r._2._2._2)}<br>${r._2._2._1},${getColoredStatus(r._2._3._2)}<br>${r._2._3._1},${zkStatusString(r._2._4)},${getColoredStatus(r._2._5._2)}<br>${r._2._5._1}").mkString("\n")
  }

  private def csvToMarkdownTableRows(csvData: String): String =
    csvData.split("\\n").map(_.split(",").mkString("|","|","|")).mkString("\n")

  trait BgType
  case object Bg extends BgType
  case object Batch extends BgType


  def generateBgData: Future[Map[String,Set[FieldValue]]] = {
    ask(bgMonitor, GetOffsetInfo)(10.seconds).mapTo[OffsetsInfo].map { offsetInfo =>
      offsetInfo.partitionsOffsetInfo.foldLeft(Map.empty[String, Set[FieldValue]]) {
        case (fields, pOffsetInfo) => {
          val topic = pOffsetInfo._2.topic
          val w = pOffsetInfo._2.writeOffset
          val r = pOffsetInfo._2.readOffset
          val l = w - r
          val s = pOffsetInfo._2.partitionStatus.toString
          val wField = topic + "_write_offset"
          val rField = topic + "_read_offset"
          val lField = topic + "_lag"
          val sField = topic + "_status"
          val wfv = FLong(w, Some(s"cmwell://meta/sys#partition_${pOffsetInfo._2.partition}"))
          val rfv = FLong(r, Some(s"cmwell://meta/sys#partition_${pOffsetInfo._2.partition}"))
          val lfv = FLong(l, Some(s"cmwell://meta/sys#partition_${pOffsetInfo._2.partition}"))
          val sfv = FString(s, None, Some(s"cmwell://meta/sys#partition_${pOffsetInfo._2.partition}"))
          val wSet = fields.get(wField).fold[Set[FieldValue]](Set(wfv))(_ + wfv)
          val rSet = fields.get(rField).fold[Set[FieldValue]](Set(rfv))(_ + rfv)
          val lSet = fields.get(lField).fold[Set[FieldValue]](Set(lfv))(_ + lfv)
          val sSet = fields.get(sField).fold[Set[FieldValue]](Set(sfv))(_ + sfv)
          fields
            .updated(wField, wSet)
            .updated(rField, rSet)
            .updated(lField, lSet)
            .updated(sField, sSet)
        }
      }
    }
  }

  def generateBgMarkdown(t : BgType): String = {

    val offsetsInfo = ask(bgMonitor, GetOffsetInfo)(10.seconds).mapTo[OffsetsInfo].map{ offsetInfo =>

      s"""
##### Current time: ${fdf(offsetInfo.timeStamp)}
# Bg Status in cluster ${Settings.clusterName}
| **Partition** | **persist_topic write offset** | **persist_topic read offset** | **persist_topic lag** | **persist_topic status** | **index_topic write offset** | **index_topic read offset** | **index_topic lag** | **index_topic status** |
|---------------|------------------|-----------------|---------|---------|------------------|-----------------|---------|---------|
${
    offsetInfo.partitionsOffsetInfo.values.groupBy(_.partition).toSeq.sortBy(_._1).map { case (partition, offsetsInfo) =>
      val persistOffsetInfo = offsetsInfo.find(_.topic == "persist_topic").get
      val persistWriteOffset = coloredHtmlString("green", s"${persistOffsetInfo.writeOffset}")
      val persistReadOffset = coloredHtmlString("green", s"${persistOffsetInfo.readOffset}")
      val persistLag = persistOffsetInfo.writeOffset - persistOffsetInfo.readOffset
      val persistLagStr = coloredHtmlString("green", s"$persistLag")
      val persistStatus:String = {
        val color = persistOffsetInfo.partitionStatus.toString
        coloredHtmlString(color.toLowerCase,color)
      }

      val persistOffsetInfoPriority = offsetsInfo.find(_.topic == "persist_topic.priority").get
      val persistWriteOffsetPriority = coloredHtmlString("blue", s"${persistOffsetInfoPriority.writeOffset}")
      val persistReadOffsetPriority = coloredHtmlString("blue", s"${persistOffsetInfoPriority.readOffset}")
      val persistLagPriority = persistOffsetInfoPriority.writeOffset - persistOffsetInfoPriority.readOffset
      val persistLagPriorityStr = coloredHtmlString("blue", s"${persistLagPriority}")
      val persistStatusPriority:String = {
        val color = persistOffsetInfoPriority.partitionStatus.toString
        coloredHtmlString(color.toLowerCase,color)
      }

      val indexOffsetInfo = offsetsInfo.find(_.topic == "index_topic").get
      val indexWriteOffset = coloredHtmlString("green", s"${indexOffsetInfo.writeOffset}")
      val indexReadOffset = coloredHtmlString("green", s"${indexOffsetInfo.readOffset}")
      val indexLag = indexOffsetInfo.writeOffset - indexOffsetInfo.readOffset
      val indexLagStr = coloredHtmlString("green", s"${indexLag}")
      val indexStatus = {
        val color = indexOffsetInfo.partitionStatus.toString
        coloredHtmlString(color.toLowerCase,color)
      }

      val indexOffsetInfoPriority = offsetsInfo.find(_.topic == "index_topic.priority").get
      val indexWriteOffsetPriority = coloredHtmlString("blue", s"${indexOffsetInfoPriority.writeOffset}")
      val indexReadOffsetPriority = coloredHtmlString("blue", s"${indexOffsetInfoPriority.readOffset}")
      val indexLagPriority = indexOffsetInfoPriority.writeOffset - indexOffsetInfoPriority.readOffset
      val indexLagPriorityStr = coloredHtmlString("blue", s"${indexLagPriority}")
      val indexStatusPriority = {
        val color = indexOffsetInfoPriority.partitionStatus.toString
        coloredHtmlString(color.toLowerCase,color)
      }

      s"|$partition|${persistWriteOffset}/${persistWriteOffsetPriority}|${persistReadOffset}/${persistReadOffsetPriority}|${persistLagStr}/${persistLagPriorityStr}|${persistStatus}/${persistStatusPriority}|${indexWriteOffset}/${indexWriteOffsetPriority}|${indexReadOffset}/${indexReadOffsetPriority}|${indexLagStr}/${indexLagPriorityStr}|${indexStatus}/${indexStatusPriority}|"
    }.mkString("\n")
 }
"""
    }

    Await.result(offsetsInfo, 30 seconds) //TODO: Be Async...
  }


  def generateIteratorMarkdown: String = {
    val hostsToSessions = crudServiceFS.countSearchOpenContexts
    val lines = hostsToSessions.map{
      case (host,sessions) => s"|$host|$sessions|"
    } :+ s"| **Total** | ${(0L /: hostsToSessions){case (sum,(_,add)) => sum + add}} |"
    s"""
# Open search contexts in cluster
| **Host** | **Open Contexts** |
|----------|-------------------|
${lines.mkString("\n")}
"""
  }

  import VirtualInfoton._

  import scala.language.implicitConversions


  def generateInfoton(host: String, path: String, now: Long, length: Int = 0, offset: Int = 0, isRoot : Boolean = false, withHistory: Boolean, fieldFilters: Option[FieldFilter]): Future[Option[VirtualInfoton]] = {

    val d: DateTime = new DateTime(now)

    implicit def iOptAsFuture(iOpt: Option[VirtualInfoton]): Future[Option[VirtualInfoton]] = Future.successful(iOpt)

    def compoundDC = crudServiceFS.getListOfDC.map {
      seq => {
        val dcKids: Seq[Infoton] = seq.map(dc => VirtualInfoton(ObjectInfoton(s"/proc/dc/$dc", dc, None, d, None)).getInfoton)
        Some(VirtualInfoton(CompoundInfoton("/proc/dc", dc, None, d, None, dcKids.slice(offset, offset + length), offset, length, dcKids.size)))
      }
    }

    def getDcInfo(path: String) = {
      val dcId = path.drop("/proc/dc/".length)
      crudServiceFS.getInfotonByPathAsync(s"/meta/sys/dc/$dcId").flatMap {
        case FullBox(ObjectInfoton(_, _, _, _, Some(fields), _)) =>
          //the user just gave the id (e.g. from the ui) and there should be an active sync of it. Give the information according to the sync currently running.
          val id = fields("id").headOption.collect { case FString(x, _, _) => x }.get
          val wh = fields.get("with-history").flatMap(_.headOption.collect { case FString(x, _, _) => x }).getOrElse("true") == "true"
          val qp = fields.get("qp").flatMap(_.headOption.collect { case FString(x, _, _) => x })
          qp
            .fold(Success(None): Try[Option[RawFieldFilter]])(FieldFilterParser.parseQueryParams(_).map(Some.apply))
            .map { qpOpt =>
              val fieldsFiltersFut = qpOpt.fold[Future[Option[FieldFilter]]](Future.successful(Option.empty[FieldFilter]))(rff => RawFieldFilter.eval(rff, typesCache, cmwellRDFHelper).map(Some.apply))
              fieldsFiltersFut
            }
            .get
            .map(fieldFilter => (id, wh, fieldFilter))
        case _ =>
          //There is no matching dc infoton in the list - use the parameters got from the user
          Future.successful((dcId, withHistory, fieldFilters))
      }
        .flatMap { case (id, wh, fieldFilter) => crudServiceFS.getLastIndexTimeFor(id, wh, fieldFilter) }
    }

    path.dropTrailingChars('/') match {
      case "/proc" => {
        val pk = procKids
        Some(VirtualInfoton(CompoundInfoton(path, dc, None, d, None, pk.slice(offset, offset + length), offset, min(pk.drop(offset).size, length), pk.size)))
      }
      case "/proc/node" => Some(VirtualInfoton(ObjectInfoton(path, dc, None, d, nodeValFields)))
      case "/proc/dc" => compoundDC
      case p if p.startsWith("/proc/dc/") => getDcInfo(p)
      case "/proc/fields" => crudServiceFS.getESFieldsVInfoton.map(Some.apply)
      case "/proc/health" => Some(VirtualInfoton(ObjectInfoton(path, dc, None, d, generateHealthFields)))
      case "/proc/health.md" => Some(VirtualInfoton(FileInfoton(path, dc, None, content = Some(FileContent(generateHealthMarkdown(d).getBytes, "text/x-markdown")))))
      case "/proc/health-detailed" => Some(VirtualInfoton(ObjectInfoton(path, dc, None, d, generateHealthDetailedFields)))
      case "/proc/health-detailed.md" => Some(VirtualInfoton(FileInfoton(path, dc, None, content = Some(FileContent(generateDetailedHealthMarkdown(d).getBytes, "text/x-markdown")))))
      case "/proc/health-detailed.csv" => Some(VirtualInfoton(FileInfoton(path, dc, None, content = Some(FileContent(generateDetailedHealthCsvPretty().getBytes, "text/html")))))
      case "/proc/bg.md" => Some(VirtualInfoton(FileInfoton(path, dc, None, content = Some(FileContent(generateBgMarkdown(Bg).getBytes, "text/x-markdown")))))
      case "/proc/bg" => generateBgData.map(fields => Some(VirtualInfoton(ObjectInfoton(path, dc, None, d, fields))))
      case "/proc/search-contexts.md" => Some(VirtualInfoton(FileInfoton(path, dc, None, content = Some(FileContent(generateIteratorMarkdown.getBytes, "text/x-markdown")))))
      case "/proc/members-active.md" => GridMonitoring.members(path, dc, Active, isRoot)
      case "/proc/members-all.md" => GridMonitoring.members(path, dc, All, isRoot)
      case "/proc/members-all.csv" => GridMonitoring.members(path, dc, All, isRoot, format = CsvPretty, contentTranformator = payload => views.html.csvPretty(s"${Settings.clusterName} - Members-All", payload.replace("\n", "\\n")).body)
      case "/proc/singletons.md" => GridMonitoring.singletons(path, dc)
      case "/proc/actors.md" => GridMonitoring.actors(path, dc)
      case "/proc/actors-diff.md" => GridMonitoring.actorsDiff(path, dc)
      case "/proc/requests.md" => RequestMonitor.requestsInfoton(path, dc)
      case "/proc/dc-health.md" => DcMonitor.dcHealthInfotonMD(path, dc)
      case "/proc/dc-distribution.md" => DcMonitor.dcDistribution(path, dc, crudServiceFS)
      case "/proc/stp.md" => SparqlTriggeredProcessorMonitor.generateTables(path, dc)
      case "/proc/traffic.md" => TrafficMonitoring.traffic(path, dc)
      case s if s.startsWith("/meta/ns/") => {
        val sysOrNn = s.drop("/meta/ns/".length)
        val url = s"http://$host/meta/$sysOrNn#"
        Some(VirtualInfoton(ObjectInfoton("/meta/ns/sys", dc, None, new DateTime(), Some(Map("url" -> Set[FieldValue](FString(url)), "url_hash" -> Set[FieldValue](FString(crc32(url))))))))
      }
      case _ => None
    }
  }

  private[this] def procKids: Vector[Infoton] = {
    val md = new DateTime()
    Vector(VirtualInfoton(ObjectInfoton("/proc/node", dc, None,md) ),
           VirtualInfoton(ObjectInfoton("/proc/dc", dc, None,md) ),
           VirtualInfoton(ObjectInfoton("/proc/bg", dc, None,md) ),
           VirtualInfoton(FileInfoton("/proc/bg.md", dc, None,md,None , Some(FileContent("text/x-markdown",-1L)))),
           VirtualInfoton(ObjectInfoton("/proc/fields", dc, None,md) ),
           VirtualInfoton(ObjectInfoton("/proc/health", dc, None,md) ),
           VirtualInfoton(FileInfoton("/proc/health.md", dc, None,md,None , Some(FileContent("text/x-markdown",-1L))) ),
           VirtualInfoton(ObjectInfoton("/proc/health-detailed", dc, None,md) ),
           VirtualInfoton(FileInfoton("/proc/health-detailed.md", dc, None,md,None , Some(FileContent("text/x-markdown",-1L))) ),
           VirtualInfoton(FileInfoton("/proc/health-detailed.csv", dc, None,md,None , Some(FileContent("text/html",-1L))) ),
           VirtualInfoton(FileInfoton("/proc/search-contexts.md", dc, None,md,None , Some(FileContent("text/x-markdown",-1L))) ),
           VirtualInfoton(FileInfoton("/proc/members-active.md", dc, None,md,None , Some(FileContent("text/x-markdown",-1L))) ),
           VirtualInfoton(FileInfoton("/proc/members-all.md", dc, None,md,None , Some(FileContent("text/x-markdown",-1L))) ),
           VirtualInfoton(FileInfoton("/proc/members-all.csv", dc, None,md,None , Some(FileContent("text/html",-1L))) ),
           VirtualInfoton(FileInfoton("/proc/singletons.md", dc, None,md,None , Some(FileContent("text/x-markdown",-1L))) ),
           VirtualInfoton(FileInfoton("/proc/actors.md", dc, None,md,None , Some(FileContent("text/x-markdown",-1L))) ),
           VirtualInfoton(FileInfoton("/proc/actors-diff.md", dc, None,md,None , Some(FileContent("text/x-markdown",-1L))) ),
           VirtualInfoton(FileInfoton("/proc/requests.md", dc, None,md,None , Some(FileContent("text/x-markdown",-1L))) ),
           VirtualInfoton(FileInfoton("/proc/dc-health.md", dc, None,md,None , Some(FileContent("text/x-markdown",-1L))) ),
           VirtualInfoton(FileInfoton("/proc/dc-distribution.md", dc, None,md,None , Some(FileContent("text/x-markdown",-1L))) ),
           VirtualInfoton(FileInfoton("/proc/stp.md", dc, None,md,None , Some(FileContent("text/x-markdown",-1L))) ),
           VirtualInfoton(FileInfoton("/proc/traffic.md", dc, None,md,None , Some(FileContent("text/x-markdown",-1L))) )
    )
  }

  val dc = Settings.dataCenter
}<|MERGE_RESOLUTION|>--- conflicted
+++ resolved
@@ -16,8 +16,6 @@
 
 package actions
 
-import javax.inject._
-
 import actions.Color._
 import actions.GridMonitoring.{Active, All, CsvPretty}
 import akka.pattern.ask
@@ -25,33 +23,23 @@
 import cmwell.ctrl.client.CtrlClient
 import cmwell.domain._
 import cmwell.fts.FieldFilter
-import cmwell.util.FullBox
 import cmwell.util.build.BuildInfo
 import cmwell.util.os.Props
 import cmwell.util.string.Hash.crc32
+import cmwell.util.FullBox
 import cmwell.web.ld.cmw.CMWellRDFHelper
+import ld.cmw.passiveFieldTypesCacheImpl
+import cmwell.ws.{BGMonitorActor, GetOffsetInfo, OffsetsInfo, PartitionOffsetsInfo, PartitionStatus, Settings, Green => _, Red => _, Yellow => _}
 import cmwell.ws.Settings.esTimeout
-import cmwell.ws.util.DateParser._
-import cmwell.ws.util.FieldFilterParser
-import cmwell.ws.{Green => _, Red => _, Yellow => _, _}
+import cmwell.ws.util.{DateParser, FieldFilterParser}
+import DateParser._
 import com.typesafe.scalalogging.LazyLogging
-import controllers.NbgToggler
 import k.grid.Grid
-import ld.cmw.{NbgPassiveFieldTypesCache, ObgPassiveFieldTypesCache}
 import logic.CRUDServiceFS
 import org.joda.time._
 import trafficshaping.TrafficMonitoring
 import wsutil._
-<<<<<<< HEAD
-=======
 import javax.inject._
-
-import cmwell.fts.FieldFilter
-import cmwell.util.FullBox
-import cmwell.web.ld.cmw.CMWellRDFHelper
-import cmwell.ws.util.FieldFilterParser
-import ld.cmw.passiveFieldTypesCacheImpl
->>>>>>> 563615d9
 
 import scala.concurrent.ExecutionContext.Implicits.global
 import scala.concurrent.duration._
@@ -139,10 +127,6 @@
     ws
   }
 
-<<<<<<< HEAD
-
-=======
->>>>>>> 563615d9
   private[this] def getElasticsearchHealth(cr : ComponentState) = {
     val dt = new DateTime(cr.genTime * 1000L)
     cr match {
@@ -198,11 +182,10 @@
   }
 
 
-  private[this] def getClusterHealth : HealthTimedData = {
+  private[this] def getClusterHealth : HealthTimedDataWithBG = {
     val r = CtrlClient.getClusterStatus.map{
       cs =>
         val ws = getWsHealth(cs.wsStat._1.values, cs.wsStat._2)
-<<<<<<< HEAD
         val bg = {
           val data = Await.result(getDetailedBgStatus(), timeOut).values.flatMap(_.flatMap(_._2))
           val pss = data.map(_.partitionStatus).toSeq
@@ -212,19 +195,17 @@
           }
           (aggrPartitionColorToColor(pss) -> msg) -> DateTime.now()
         }
-=======
->>>>>>> 563615d9
         val es = getElasticsearchHealth(cs.esStat)
         val cas = getCassandraHealth(cs.casStat)
         val zk = getZookeeperHealth(cs.zookeeperStat._1.values, cs.zookeeperStat._2)
         val kaf = getKafkaHealth(cs.kafkaStat._1.values, cs.kafkaStat._2)
-        (ws,es,cas,zk,kaf,cs.controlNode,cs.esMasters)
+        (ws,bg,es,cas,zk,kaf,cs.controlNode,cs.esMasters)
     }
     try {
       Await.result(r,timeOut)
     } catch {
       case t : Throwable =>
-        (((Red, "NA"), new DateTime(0L)),((Red, "NA"), new DateTime(0L)),((Red, "NA"), new DateTime(0L)),((Red, "NA"), new DateTime(0L)),((Red, "NA"), new DateTime(0L)),"",Set.empty[String])
+        (((Red, "NA"), new DateTime(0L)),((Red, "NA"), new DateTime(0L)),((Red, "NA"), new DateTime(0L)),((Red, "NA"), new DateTime(0L)),((Red, "NA"), new DateTime(0L)),((Red, "NA"), new DateTime(0L)),"",Set.empty[String])
     }
   }
 
@@ -236,6 +217,7 @@
         val m = keys.map{
           k =>
             (if(k == cs.healthHost) s"${k}*" else k) -> (colorAdapter(cs.wsStat.getOrElse(k, WebDown()).getColor),
+              colorAdapter(cs.batchStat.getOrElse(k,BatchDown(0,0,0,0)).getColor),
               colorAdapter(cs.casStat.getOrElse(k,CassandraDown()).getColor),
               colorAdapter(cs.esStat.getOrElse(k,ElasticsearchDown()).getColor))
         }.toMap
@@ -248,7 +230,6 @@
     }
   }
 
-<<<<<<< HEAD
   private[this] def getClusterDetailedHealthNew : Map[String, ((String, Color),(String, Color),(String, Color),(String, Color),(String, Color),(String, Color))] = {
     val bgStatsFut = getDetailedBgStatus()
 
@@ -314,62 +295,6 @@
               (if (k == cs.healthHost) s"${k}*" else k) -> (wsMessage, bgMessage, casMessage, esMessage, zkMessage, kafMessage)
           }.toMap
         }
-=======
-  private[this] def getClusterDetailedHealthNew : Map[String, ((String, Color),(String, Color),(String, Color),(String, Color),(String, Color))] = {
-    val r = CtrlClient.getClusterDetailedStatus.map{
-      cs =>
-        val keys = cs.wsStat.keySet ++ cs.batchStat.keySet ++ cs.esStat.keySet ++ cs.casStat.keySet ++ cs.zkStat.keySet ++ cs.kafkaStat.keySet
-        keys.map{
-          k =>
-            val wsMessage = cs.wsStat.getOrElse(k, WebDown()) match {
-              case wr : WebOk => (s"Ok<br>Response time: ${wr.responseTime} ms", colorAdapter(wr.getColor))
-              case wr : WebBadCode => (s"Web is returning code: ${wr.code}<br>Response time: ${wr.responseTime} ms", colorAdapter(wr.getColor))
-              case wr : WebDown => (s"Web is down", colorAdapter(wr.getColor))
-              case wr : ReportTimeout => ("Can't retrieve Web status", colorAdapter(wr.getColor))
-            }
-
-            val casMessage = cs.casStat.getOrElse(k,CassandraDown()) match {
-              case cr : CassandraOk => (cr.m.map(r => s"${r._1} -> ${r._2}").mkString("<br>"), colorAdapter(cr.getColor))
-              case cr : CassandraDown => ("Cassandra is down", colorAdapter(cr.getColor))
-              case cr : ReportTimeout => ("Can't retrieve Cassandra status", colorAdapter(cr.getColor))
-            }
-
-            val zkMessage = cs.zkStat.getOrElse(k, ZookeeperNotOk()) match {
-              case zr : ZookeeperOk => ("", colorAdapter(zr.getColor))
-              case zr : ZookeeperReadOnly => ("ZooKeeper is in read-only mode", colorAdapter(zr.getColor))
-              case zr : ZookeeperNotOk => ("ZooKeeper is not ok", colorAdapter(zr.getColor))
-              case zr : ZookeeperNotRunning => ("ZooKeeper is not running", colorAdapter(zr.getColor))
-              case zr : ZookeeperSeedNotRunning => ("ZooKeeper is not running", colorAdapter(zr.getColor))
-              case zr : ReportTimeout => ("Can't retrieve ZooKeeper status", colorAdapter(zr.getColor))
-            }
-
-            val kafMessage = cs.kafkaStat.getOrElse(k, KafkaNotOk()) match {
-              case kafr : KafkaOk => ("", colorAdapter(kafr.getColor))
-              case kafr : KafkaNotOk => ("Kafka is not running", colorAdapter(kafr.getColor))
-              case kafr : ReportTimeout => ("Can't retrieve Kafka status", colorAdapter(kafr.getColor))
-            }
-
-            val esMessage = cs.esStat.getOrElse(k,ElasticsearchDown()) match {
-              case er : ElasticsearchGreen =>
-                val txt = if(er.hasMaster) "*" else ""
-                (txt,colorAdapter(er.getColor))
-              case er : ElasticsearchYellow =>
-                val txt = if(er.hasMaster) "*" else ""
-                (txt,colorAdapter(er.getColor))
-              case er : ElasticsearchRed =>
-                val txt = if(er.hasMaster) "*" else ""
-                (txt,colorAdapter(er.getColor))
-              case er : ElasticsearchDown =>
-                val txt = if(er.hasMaster) "*" else ""
-                (s"${txt}<br>Elasticsearch is down", colorAdapter(er.getColor))
-              case er : ElasticsearchBadCode =>
-                val txt = if(er.hasMaster) "*" else ""
-                (s"${txt}<br>Elasticsearch is returning code: ${er.code}", colorAdapter(er.getColor))
-              case er : ReportTimeout => ("Can't retrieve Elasticsearch status", colorAdapter(er.getColor))
-            }
-            (if(k == cs.healthHost) s"${k}*" else k) -> (wsMessage, casMessage, esMessage, zkMessage, kafMessage)
-        }.toMap
->>>>>>> 563615d9
     }
     try{
       Await.result(r,timeOut)
@@ -402,8 +327,9 @@
 
 
   private[this] def generateHealthFields: FieldsOpt = {
-    val (ws,es,ca,zk,kaf,controlNode,masters) = getClusterHealth
+    val (ws,bg,es,ca,zk,kaf,controlNode,masters) = getClusterHealth
     val (wClr,wMsg) = ws._1
+    val (bClr,bMsg) = bg._1
     val (eClr,eMsg) = es._1
     val (cClr,cMsg) = ca._1
     val (zkClr,zkMsg) = zk._1
@@ -412,6 +338,9 @@
       "ws_color" -> Set(FString(wClr.toString)),
       "ws_message" -> Set(FString(wMsg)),
       "ws_generation_time" -> Set(FDate(fdf(ws._2))),
+      "bg_color" -> Set(FString(bClr.toString)),
+      "bg_message" -> Set(FString(bMsg)),
+      "bg_generation_time" -> Set(FDate(fdf(bg._2))),
       "es_color" -> Set(FString(eClr.toString)),
       "es_message" -> Set(FString(eMsg)),
       "es_generation_time" -> Set(FDate(fdf(es._2))),
@@ -433,18 +362,19 @@
   private[this] def generateHealthMarkdown(now: DateTime): String = {
 
 
-    val ((ws,wsTime),(es,esTime),(ca,caTime),(zk, zkTime),(kf, kfTime),controlNode, masters) = getClusterHealth
+    val ((ws,wsTime),(bg,bgTime),(es,esTime),(ca,caTime),(zk, zkTime),(kf, kfTime),controlNode, masters) = getClusterHealth
 
     def determineCmwellColorBasedOnComponentsColor(components: Seq[Color]): Color = {
       val all = components.filter(_ != Grey)
       if(all.forall(_ == Green)) Green
-      else if(all.exists(_ == Red)) Red
+      else if(all.contains(Red)) Red
       else Yellow
     }
 
-    val colorWithoutKafka = determineCmwellColorBasedOnComponentsColor(Seq(ws._1,ca._1,es._1,zk._1))
+    val colorWithoutKafka = determineCmwellColorBasedOnComponentsColor(Seq(ws._1,bg._1,ca._1,es._1,zk._1))
     val color = getColoredStatus(if (colorWithoutKafka == Green && kf._1 != Green) Yellow else colorWithoutKafka)
     val wsClr = getColoredStatus(ws._1)
+    val bgClr = getColoredStatus(bg._1)
     val esClr = getColoredStatus(es._1)
     val caClr = getColoredStatus(ca._1)
     val zkClr = getColoredStatus(zk._1)
@@ -457,24 +387,22 @@
 | **Component** | **Status** | **Message** |  **Timestamp**  |
 |---------------|------------|-------------|-----------------|
 | WS            | $wsClr     | ${ws._2}    | ${fdf(wsTime)}  |
-<<<<<<< HEAD
 | BG            | $bgClr     | ${bg._2}    | ${fdf(bgTime)}  |
-=======
->>>>>>> 563615d9
 | ES            | $esClr     | ${es._2}    | ${fdf(esTime)}  |
 | CAS           | $caClr     | ${ca._2}    | ${fdf(caTime)}  |
 | ZK            | $zkClr     | ${zk._2}    | ${fdf(zkTime)}  |
-| KF            | $kfClr     | ${kf._2}    | ${fdf(kfTime)}  |
+| KAFKA         | $kfClr     | ${kf._2}    | ${fdf(kfTime)}  |
 """
   }
 
-  private[this] val ghdfBreakout = scala.collection.breakOut[Seq[(String, ((String, Color.Color), (String, Color.Color), (String, Color.Color), (String, Color.Color), (String, Color.Color)))],(String,Set[FieldValue]),Map[String,Set[FieldValue]]]
+  private[this] val ghdfBreakout = scala.collection.breakOut[Seq[(String, ((String, Color.Color), (String, Color.Color), (String, Color.Color), (String, Color.Color), (String, Color.Color), (String, Color.Color)))],(String,Set[FieldValue]),Map[String,Set[FieldValue]]]
   private[this] def generateHealthDetailedFields: FieldsOpt = {
     //val (xs, timeStamp) = DashBoardCache.cacheAndGetDetailedHealthData
     val res = getClusterDetailedHealthNew
     Some(res.toSeq.sortBy(_._1).flatMap {
-      case (host,(ws,ca,es,zk,kf)) => List(
+      case (host,(ws,bg,ca,es,zk,kf)) => List(
         s"ws@$host"     -> Set[FieldValue](FString(ws._2.toString)),
+        s"bg@$host"  -> Set[FieldValue](FString(bg._2.toString)),
         s"cas@$host"    -> Set[FieldValue](FString(ca._2.toString)),
         s"es@$host"     -> Set[FieldValue](FString(es._2.toString)),
         s"zk@$host"     -> Set[FieldValue](FString(zk._2.toString)),
@@ -484,7 +412,7 @@
 
   def generateDetailedHealthCsvPretty(): String = {
     val title = s"${Settings.clusterName} - Health Detailed"
-    val csvTitle =  "Node,WS,CAS,ES,ZK,KF"
+    val csvTitle =  "Node,WS,BG,CAS,ES,ZK,KF"
     val csvData = generateDetailedHealthCsvData()
     views.html.csvPretty(title, s"$csvTitle\\n${csvData.replace("\n","\\n")}").body
   }
@@ -495,13 +423,8 @@
 ##### Current time: ${fdf(now)}
 #### Cluster name: ${Settings.clusterName}
 ### Data was generated on:
-<<<<<<< HEAD
 | **Node** | **WS** | **BG** | **CAS** | **ES** | **ZK** | **KF** |
 |----------|--------|--------|---------|--------|--------|--------|
-=======
-| **Node** | **WS** | **CAS** | **ES** | **ZK** | **KAFKA** |
-|----------|--------|---------|--------|--------|-----------|
->>>>>>> 563615d9
 ${csvToMarkdownTableRows(csvData)}
 """
   }
@@ -511,7 +434,7 @@
       if (zkTuple._1 == "ZooKeeper is not running" && zkTuple._2 == Green) "" else s"${getColoredStatus(zkTuple._2)}<br>${zkTuple._1}"
     }
     val clusterHealth = getClusterDetailedHealthNew
-    clusterHealth.map(r => s"${r._1},${getColoredStatus(r._2._1._2)}<br>${r._2._1._1},${getColoredStatus(r._2._2._2)}<br>${r._2._2._1},${getColoredStatus(r._2._3._2)}<br>${r._2._3._1},${zkStatusString(r._2._4)},${getColoredStatus(r._2._5._2)}<br>${r._2._5._1}").mkString("\n")
+    clusterHealth.map(r => s"${r._1},${getColoredStatus(r._2._1._2)}<br>${r._2._1._1},${getColoredStatus(r._2._2._2)}<br>${r._2._2._1},${getColoredStatus(r._2._3._2)}<br>${r._2._3._1},${getColoredStatus(r._2._4._2)}<br>${r._2._4._1},${zkStatusString(r._2._5)},${getColoredStatus(r._2._6._2)}<br>${r._2._6._1}").mkString("\n")
   }
 
   private def csvToMarkdownTableRows(csvData: String): String =
