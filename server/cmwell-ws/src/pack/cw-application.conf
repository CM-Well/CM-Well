--- conflicted
+++ resolved
@@ -34,14 +34,6 @@
 webservice {
   max {
     upload.size = 5
-<<<<<<< HEAD
-    search.contexts = 613000000
-=======
-    bulkCommand {
-      size = 100
-      weight = 5K
-    }
->>>>>>> d9f88098
     chunk.size = 512K
   }
   xg.limit = 10000
