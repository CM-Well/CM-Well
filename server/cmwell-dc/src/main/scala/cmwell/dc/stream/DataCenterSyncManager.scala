/**
  * Copyright 2015 Thomson Reuters
  *
  * Licensed under the Apache License, Version 2.0 (the “License”); you may not use this file except in compliance with the License.
  * You may obtain a copy of the License at
  *
  *   http://www.apache.org/licenses/LICENSE-2.0
  *
  * Unless required by applicable law or agreed to in writing, software distributed under the License is distributed on
  * an “AS IS” BASIS, WITHOUT WARRANTIES OR CONDITIONS OF ANY KIND, either express or implied.
  *
  * See the License for the specific language governing permissions and
  * limitations under the License.
  */
package cmwell.dc.stream

import akka.actor.SupervisorStrategy.Stop
import akka.actor.{Actor, ActorSystem, Cancellable, OneForOneStrategy, Props, Status}
import akka.http.scaladsl.Http
import akka.http.scaladsl.model.{HttpRequest, HttpResponse}
import akka.stream._
import akka.stream.scaladsl.{Framing, Keep, RunnableGraph, Sink, Source}
import akka.util.ByteString
import cmwell.dc.stream.MessagesTypesAndExceptions._
import cmwell.dc.stream.akkautils.ConcurrentFlow
import cmwell.dc.stream.algo.{AlgoFlow, DDPCAlgorithmJsonParser}
import cmwell.dc.{LazyLogging, Settings}
import cmwell.driver.Dao
import cmwell.util.collections._
import cmwell.zstore.ZStore
import k.grid.GridReceives
import play.api.libs.json._

import scala.concurrent.ExecutionContext.Implicits.global
import scala.concurrent._
import scala.concurrent.duration._
import scala.language.reflectiveCalls
import scala.util.parsing.combinator.JavaTokenParsers
import scala.util.{Failure, Success, Try}

/**
  * Created by gilad on 1/4/16.
  */
object DataCenterSyncManager extends LazyLogging {

  case class SyncerMaterialization(cancelSyncing: KillSwitch,
                                   nextUnSyncedPosition: Future[String])

  //represents the sync status including the stream status. Also contains the materialized value to cancel the stream.
  sealed trait SyncerStatus

  //A specific syncer for specific ID is warming up (gets the position key to start with)
  case object SyncerWarmUp
      extends SyncerStatus

  //A specific syncer for specific ID is running. the result is contained in the materialized value. Also the cancel mechanism is in the materialized value.
  case class SyncerRunning(control: SyncerMaterialization, isCancelled: Boolean)
      extends SyncerStatus

  //A specific syncer is done. The position key that should be used for the next sync is kept here.
  case class SyncerDone(nextUnSyncedPositionKey: String)
      extends SyncerStatus

  val maxTsvLineLength = {
    val slashHttpsDotPossiblePrefix = "/https.".length
    val maxUrlLength = 2083
    val dateLength = 25
    val uuidLength = 32
    val indexTimeLength = 13
    val tabs = 3
    slashHttpsDotPossiblePrefix + maxUrlLength + dateLength + uuidLength + indexTimeLength + indexTimeLength + 1
  }

  case class DataCenterToken(id: String, dcType:String, qp: String, withHistory: Boolean) {
    def formatWith(f: (String, String, String, String) => String) =
      f(
        id,
        dcType,
        if (qp.isEmpty) "" else s",[$qp]",
        if (withHistory) "&with-history" else ""
      )
  }

  val dataCenterIdTokenParser = new JavaTokenParsers {
    val id: Parser[String] = "[^&]+".r
    val dcType :Parser[String] = "&type=" ~> "[^?]+".r
    val qp: Parser[String] = "qp=" ~> "[^&]+".r
    val wh: Parser[String] = "with-history"
    val startsWithQp: Parser[(String, Boolean)] = (qp ~ ("&" ~ wh).?) ^^ {
      case q ~ Some(_ ~ w) => q -> true
      case q ~ _           => q -> false
    }
    val optionalPart
      : Parser[(String, Boolean)] = ("?" ~> (startsWithQp | wh ^^ (
      _ => "" -> true
    ))).? ^^ (_.getOrElse("" -> false))
    val tokenParser: Parser[DataCenterToken] = (id ~ dcType ~ optionalPart) ^^ {
      case i ~ t ~ ((q, w)) => DataCenterToken(i, t, q, w)
    }

    def parse(dataCenterId: String): Try[DataCenterToken] = {
      parseAll[DataCenterToken](tokenParser, dataCenterId) match {
        case Success(dcToken, _) => scala.util.Success(dcToken)
        case NoSuccess(err, _)   => scala.util.Failure(new Exception(err))
      }
    }
  }

  def parseTSVAndCreateInfotonDataFromIt(tsv: ByteString) = {
    val tabAfterPath = tsv.indexOfSlice(tab)
    val tabAfterLast = tsv.indexOfSlice(tab, tabAfterPath + 1)
    val tabAfterUuid = tsv.indexOfSlice(tab, tabAfterLast + 1)

    val path = tsv.take(tabAfterPath).utf8String
    val uuid = tsv.slice(tabAfterLast + 1, tabAfterUuid)
    val idxt = tsv.drop(tabAfterUuid).utf8String.trim.toLong

    logger.trace(
      s"parseTSVAndCreateInfotonDataFromIt: [path='$path',uuid='${uuid.utf8String}',idxt='$idxt']"
    )
    InfotonData(BaseInfotonData(path, empty), uuid, idxt)
  }

  def props(dstServersVec: Vector[(String, Option[Int])],
            manualSyncList: Option[String]): Props = {
    Props(new DataCenterSyncManager(dstServersVec, manualSyncList))
  }
}


class DataCenterSyncManager(dstServersVec: Vector[(String, Option[Int])],
                            manualSyncList: Option[String])
    extends Actor
    with LazyLogging {

  import DataCenterSyncManager._

  //todo: should I use the same ActorSystem or create a new one?
  //context.system
  implicit val sys = ActorSystem("stream-dc")
  implicit val mat = ActorMaterializer(ActorMaterializerSettings(sys))
  lazy val dao = Dao(Settings.irwServiceDaoClusterName, Settings.irwServiceDaoKeySpace2, Settings.irwServiceDaoHostName, 9042, initCommands = None)
  lazy val zStore : ZStore = ZStore(dao)


  var cancelDcInfotonChangeCheck: Cancellable = _
  var currentSyncs: SyncMap = Map.empty

  override def preStart: Unit = {
    cancelDcInfotonChangeCheck =
      sys.scheduler.schedule(10.seconds, 41.seconds, self, CheckDcInfotonList)
    require(
      dstServersVec.nonEmpty,
      "must have at least 1 host to communicate with"
    )
    logger.info("Starting DataCenterSyncManager instance on this machine")
  }

  override val supervisorStrategy = OneForOneStrategy() {
    case e: Throwable => {
      logger.error(
        "caught exception as supervisor (all running syncs will be cancelled)",
        e
      )
      cancelAllRunningSyncs()
      cancelDcInfotonChangeCheck.cancel()
      mat.shutdown()
      val f = sys.terminate()
      Await.result(f, Duration.Inf)
      Stop
    }
  }

  //map: data center ID -> syncer status (warm up, done or running with the materialized value)
  type SyncMap = Map[DcInfoKey, SyncerStatus]

  override def receive: Receive = {
    import akka.pattern._
    GridReceives.monitoring(sender).orElse {
      //todo: add check to not allow same id several times
      //todo: add another validation checks (e.g. two locations for one id)
      case CheckDcInfotonList =>
        retrieveMonitoredDcList.map(RetrievedDcInfoList.apply).pipeTo(self)
      //todo: maybe to save the number of consecutive errors normally print warning after x times change error
      case Status.Failure(e) => logger.warn("Received Status failure ", e)
      case RetrievedDcInfoList(dcInfoInfotons) =>
        handleSyncsAccordingToRetrievedDcInfoList(currentSyncs, dcInfoInfotons)
      case StartDcSync(dcInfo) => {
        //All the information is available (including the position key to start with) - start the sync engine
        val runningSyncMaterialization = runSyncingEngine(dcInfo)
        // even if warmed up (and the key is already in the map) the new value will replace the old one
        val newSyncMap: SyncMap = currentSyncs + (dcInfo.key -> SyncerRunning(
          runningSyncMaterialization,
          isCancelled = false
        ))
        currentSyncs = newSyncMap
      }
      case WarmUpDcSync(dcInfo) => {
        //New sync request is in progress (getting the last synced index time and/or the position key to use)
        //The reason to keep this information is as a flag to know that the sync is starting and not start getting the index time/position key again and again.
        val newSyncMap: SyncMap = currentSyncs + (dcInfo.key -> SyncerWarmUp)
        currentSyncs = newSyncMap
      }
      case SetDcSyncAsCancelled(dcInfoKey) => {
        val syncerRunning = currentSyncs(dcInfoKey).asInstanceOf[SyncerRunning]
        val newSyncMap: SyncMap = currentSyncs + (dcInfoKey -> syncerRunning.copy(isCancelled = true))
        currentSyncs = newSyncMap
      }
      case RemoveDcSync(dcInfo) => {
        //The sync is done with an error. Remove the ID totally from the map. Next time, the position key will be taken from the data itself.
        val newSyncMap: SyncMap = currentSyncs - dcInfo.key
        currentSyncs = newSyncMap
      }
      // The user removed the sync infoton (or changed its properties) - remove it (in case of a change on the next schedule, a new sync will be started)
      case StopDcSync(dcInfo) => handleStopDcSync(dcInfo, currentSyncs)
      case SaveDcSyncDoneInfo(dcInfo) => {
        //The sync was completed successfully. Save the position key for the next sync to start.
        val newSyncMap: SyncMap = currentSyncs - dcInfo.key + (dcInfo.key -> SyncerDone(dcInfo.positionKey.get))
        currentSyncs = newSyncMap
        val dcType = Util.extractDcType(dcInfo.key.id)
        if(dcType != "remote")
          zStore.putString(dcType , dcInfo.positionKey.get).onComplete{
            case Success(res) =>
            case Failure(ex) => logger.error(s"Failed to persist ${dcType} position", ex)
          }

      }
    }
  }

  override def postStop(): Unit = {
    logger.warn(
      "DcSyncManager died. Cancelling all the running syncs. They will actually stop after all already got infotons will be written"
    )
    cancelDcInfotonChangeCheck.cancel()
    cancelAllRunningSyncs()
  }

  private def cancelAllRunningSyncs(): Unit = {
    currentSyncs
      .collect {
        case (_, SyncerRunning(control, isCancelled)) if !isCancelled => control
      }
      .foreach(_.cancelSyncing.shutdown())
  }

  /**
    * Signlas the sync stream to stop.
    *
    * @param dcKeyToStop
    * @param oldSyncMap
    */
  def handleStopDcSync(dcKeyToStop: DcInfoKey, oldSyncMap: SyncMap): Unit = {
    val runningSyncToStop = oldSyncMap
      .get(dcKeyToStop)
      .fold {
        logger.error(s"Got stop request for: $dcKeyToStop that doesn't exist in the sync map. " +
          s"Not reasonable ! Current IDs in map are: ${oldSyncMap.keys.mkString(",")}")
      } {
        case SyncerRunning(control, isCancelled) if !isCancelled =>
          logger.info(s"Cancelling sync engine for: $dcKeyToStop. " +
            s"The sync will actually stop after all already got infotons will be written.")
          self ! SetDcSyncAsCancelled(dcKeyToStop)
          control.cancelSyncing.shutdown()
        case SyncerRunning(_, _) =>
          logger.error(s"Got stop request for: $dcKeyToStop. " +
            s"The sync from this location is already cancelled. Not reasonable !")
        case SyncerDone(_) =>
          logger.error(s"Got stop request for: $dcKeyToStop. " +
            "The sync for this data center ID is already done. Not reasonable !")
        case SyncerWarmUp =>
          logger.info(s"Got stop request for: $dcKeyToStop. " +
            "The sync for this data center ID is still warming up from previous start request. " +
            "It will be stopped only on the next schedule check after it will be fully running.")
      }
  }

  def handleSyncsAccordingToRetrievedDcInfoList(
    previousSyncs: SyncMap,
    newDcInfoList: Seq[DcInfo]
  ): Unit = {
    //ignore Dcs that are in the previous map and doesn't have yet finished(=don't have return value yet even if already have been cancelled)
    //It checks only the id not the actual location the data was taken from, so it can continue sync of an id even from different location.
    val dcsToStart: Seq[DcInfo] = newDcInfoList.collect {
      //no previous run - use the dcInfo from the user
      case dcInfo if !previousSyncs.contains(dcInfo.key) =>
        logger.info(s"Got sync request for: ${dcInfo.key}${dcInfo.tsvFile.fold("")(f => s" using local file $f")} from the user.")
        dcInfo
      // previous run exists - use the position key from the last successful run
      case dcInfo if previousSyncs.exists(t => dcInfo.key == t._1 && t._2.isInstanceOf[SyncerDone]) =>
        val positionKey = previousSyncs(dcInfo.key).asInstanceOf[SyncerDone].nextUnSyncedPositionKey
        logger.info(s"Got sync request for: ${dcInfo.key} from the user. " +
          s"Using position key $positionKey from previous sync")
        dcInfo.copy(positionKey = Some(positionKey))
    }
    handleDcsToStart(dcsToStart)

    previousSyncs.foreach {
      case (dcInfoKey, SyncerRunning(_, isCancelled)) if !isCancelled =>
        // stop each running sync (the sync infoton is deleted) that wasn't stopped before. Only stop syncs that already
        // started, not warming up (the warming up ones will be stopped the next schedule after they will be started)
        if (!newDcInfoList.exists(dcInfo => dcInfoKey == dcInfo.key)) {
          logger.info(s"Got stop sync request for: $dcInfoKey from the user.")
          self ! StopDcSync(dcInfoKey)
        }
        // restart syncs that were changed in the new sync list (the id is the same but some other parameter isn't). It's done by stopping
        // the sync. On the next schedule the sync with the new location will be started.
        if (newDcInfoList.exists(dcInfo => dcInfoKey.id == dcInfo.key.id && dcInfoKey != dcInfo.key)) {
          logger.info(s"The user changed the sync request from: $dcInfoKey to another. " +
            "Stopping the current sync. On the next schedule the new sync will begin.")
          self ! StopDcSync(dcInfoKey)
        }
      case _ =>
    }
  }

  private def handleDcsToStart(dcsToStart: Seq[DcInfo]): Unit = {
    dcsToStart.foreach {
      case dcInfo@DcInfo(dcKey, dcInfoExtra, idxTimeFromUser, keyFromFinishedRun, tsvFile) => {
        // if next unsynced position is available from previous sync run take it
        keyFromFinishedRun match {
          // We already have the key, send the start sync message immediately
          case Some(positionKey) =>
              logger.info(s"Starting sync for: $dcKey using position key $positionKey got from previous successful sync.")
              self ! StartDcSync(dcInfo.copy(positionKey = Some(positionKey)))
          case None if tsvFile.nonEmpty =>
            logger.info(s"Starting sync for: $dcKey using local file ${tsvFile.get} got from the user")
            self ! StartDcSync(dcInfo)
          case None => {
            //first flag this sync as a warming up (due to futures processing until actually starting up)
            logger.info(s"Warming up (getting position key and if needed also last synced index time) sync engine for " +
              s"$dcKey, position key to start from not found.")
            self ! WarmUpDcSync(dcInfo)
            Util.extractDcType(dcKey.id) match{
              case "remote" =>
                // take the index time (from parameter and if not get the last one from the data itself,
                // if this is the first time syncing take larger than epoch) and create position key from it
                val idxTime = retrieveIndexTimeFromRemote(dcKey, idxTimeFromUser)
                startDcFromIndexTime(dcInfo, dcKey, idxTime)
              case _ =>
                retrievePositionFromZstoreAndStartDc(dcInfo, idxTimeFromUser)
            }
          }
        }
      }
    }
  }

  private def retrievePositionFromZstoreAndStartDc(dcInfo: DcInfo, idxTimeFromUser:Option[Long]) = {
    val position = zStore.getStringOpt(Util.extractDcType(dcInfo.key.id))
    position.onComplete {
      case Success(Some(zstorePosition)) =>
        logger.info(s"Got key $zstorePosition from zstore for dc info key ${dcInfo.key}")
        self ! StartDcSync(dcInfo.copy(positionKey = Some(zstorePosition)))
      case Success(None) => logger.info(s"Starting DDPC stream for key:${dcInfo.key.id}")
        startDcFromIndexTime(dcInfo, dcInfo.key, Future.successful(None))
      case Failure(e) =>
        logger.error(s"Warming up for dc key ${dcInfo.key} failed to retrieve position from zstore with exception: ", e)
        self ! RemoveDcSync(dcInfo)
    }
  }

  private def retrieveIndexTimeFromRemote(dcKey: DcInfoKey, idxTimeFromUser: Option[Long]) = {
    idxTimeFromUser match {
      case Some(l) => Future.successful(Some(l))
      case None =>
        retrieveLocalLastIndexTimeForDataCenterId(dcKey)
          .flatMap { idxTime =>
            idxTime.fold(Future.successful(Option.empty[Long]))(time => retrieveIndexTimeInThePastToStartWith(dcKey.id, time, dcKey.location))
          }
    }
  }

  private def startDcFromIndexTime(dcInfo:DcInfo, dcKey: DcInfoKey, idxTime: Future[Option[Long]]) = {
    idxTime
      .flatMap(indexTimeToPositionKey(dcKey.id, dcKey.location, _))
      .onComplete {
        case Failure(e) =>
          logger.warn(s"Sync $dcKey. Getting index time or position key failed. Cancelling the sync start. " +
            s"It will be started again on the next schedule check", e)
          self ! RemoveDcSync(dcInfo)
        case Success(positionKey) =>
          logger.info(s"Starting sync for: $dcKey using position key $positionKey")
          self ! StartDcSync(dcInfo.copy(positionKey = Some(positionKey)))
      }
  }

  def parseProcDcJsonAndGetLastIndexTime(body: ByteString): Option[Long] = {

    try {
      (Json.parse(body.toArray) \ "fields" \ "lastIdxT": @unchecked) match {
        case JsDefined(JsArray(data)) =>
          data.headOption.flatMap {
            case num: JsNumber if num.value.longValue() == 0 => None
            case num: JsNumber                               => Some(num.value.longValue())
            case _                                           => throw new RuntimeException("must be a JsNumber!")
          }
      }
    } catch {
      case e: Exception => {
        logger.warn("failed parsing /meta/sys/dc data", e)
        throw e
      }
    }
  }

  def retrieveMonitoredDcList = {
    logger.info("Checking the current status of the syncing requests infotons")
    if (manualSyncList.nonEmpty) {
      Future.successful(
        parseMetaDcJsonAndGetDcInfoSeq(ByteString(manualSyncList.get))
      )
    } else {
      val (h, p) = randomFrom(dstServersVec)
      val request = HttpRequest(
        uri =
          s"http://$h${p.fold("")(":" + _)}/meta/sys/dc?op=search&with-data&format=json"
      ) -> MetaSysSniffer
      val flow = Http().superPool[ReqType]().map {
        case (Success(HttpResponse(s, _, entity, _)), MetaSysSniffer)
            if s.isSuccess() => {
          entity.dataBytes
            .runFold(empty)(_ ++ _)
            .map(parseMetaDcJsonAndGetDcInfoSeq)
        }
        case (Success(HttpResponse(s, _, entity, _)), _) => {
          val e = new Exception(
            s"Cm-Well returned bad response: status: ${s.intValue} reason: ${s.reason} body: ${Await
              .result(entity.dataBytes.runFold(empty)(_ ++ _), Duration.Inf)
              .utf8String}"
          )
          val ex = RetrieveSyncInfotonsException(
            s"Retrieve sync infoton list failed. Using local machine $h:$p",
            e
          )
          Future.failed[Seq[DcInfo]](ex)
        }
        case (Failure(e), _) => {
          val ex = RetrieveSyncInfotonsException(
            s"Retrieve sync infoton list failed. Using local machine $h:$p",
            e
          )
          Future.failed[Seq[DcInfo]](ex)
        }
      }
      Source
        .single(request)
        .via(flow)
        .toMat(Sink.head)(Keep.right)
        .run()
        .flatMap(identity)
    }
  }


  def parseMetaDcJsonAndGetDcInfoSeq(body: ByteString): Seq[DcInfo] = {

    try {
      Json.parse(body.toArray) \ "results" \ "infotons" match {
        case JsDefined(JsArray(data)) =>
          data.map { d =>
            val f = d \ "fields"
            val location = f \ "location" match {
              case JsDefined(JsArray(seq))
                if seq.length == 1 && seq.head.isInstanceOf[JsString] =>
                seq.head.as[String]
            }
            val dataCenterId = f \ "id" match {
              case JsDefined(JsArray(seq))
                if seq.length == 1 && seq.head.isInstanceOf[JsString] =>
                seq.head.as[String]
            }
            val userQp = f \ "qp" match {
              case JsDefined(JsArray(seq))
                if seq.length == 1 && seq.head.isInstanceOf[JsString] =>
                Option(seq.head.as[String])
              case _ => None
            }
            val userWh = f \ "with-history" match {
              case JsDefined(JsArray(seq)) =>
                seq.headOption.collect {
                  case JsString(wh) => wh
                }
              case _ => None
            }
            val dcType = f \ "type" match {
              case JsDefined(JsArray(seq))
                if seq.length == 1 && seq.head.isInstanceOf[JsString] =>
                seq.head.as[String]
            }
            val fromIndexTime = f \ "fromIndexTime" match {
              case JsDefined(JsArray(seq))
                if seq.length == 1 && seq.head.isInstanceOf[JsNumber] =>
                Option(seq.head.as[Long])
              case _ => None
            }
            val tsvFile = f \ "tsvFile" match {
              case JsDefined(JsArray(seq))
                if seq.length == 1 && seq.head.isInstanceOf[JsString] =>
                Option(seq.head.as[String])
              case _ => None
            }
            val transformations = f \ "transformations" match {
              case JsDefined(JsArray(seq)) =>
                seq.collect {
                  case JsString(rule) => rule.split("->") match {
                    case Array(source, target) => (source, target)
                  }
                }.toMap
              case _ => Map.empty[String, String]
            }
            val qpStr = userQp.fold("")(qp => s"qp=$qp")
            val whStr = userWh.fold("with-history")(
              wh => if (wh == "true") "with-history" else ""
            )
            val qpAndWhStr = (for (str <- List(qpStr, whStr) if str.nonEmpty)
              yield str).mkString("&")
            val qpAndWhStrFinal =
              if (qpAndWhStr.length == 0) "" else "?" + qpAndWhStr
<<<<<<< HEAD
            val (dcInfoExtra, ingestOp) = dcType match {
              case "remote" => (None, "_ow")
              case _ => (Some(DDPCAlgorithmJsonParser.extractAlgoInfo(f)), "_in")
            }
            val dcKey = DcInfoKey(s"$dataCenterId&type=$dcType$qpAndWhStrFinal", location, transformations, ingestOp)
            DcInfo(dcKey, dcInfoExtra, idxTime = fromIndexTime, tsvFile = tsvFile)
=======
            val modifier = f \ "modifier" match {
              case JsDefined(JsArray(seq))
                if seq.length == 1 && seq.head.isInstanceOf[JsString] =>
                Some(seq.head.as[String])
              case _ => None
            }
            val dcKey = DcInfoKey(s"$dataCenterId$qpAndWhStrFinal", location, transformations, modifier)
            DcInfo(dcKey, fromIndexTime, tsvFile = tsvFile)
>>>>>>> c3ab7a86
          }
        case _ => Seq.empty
      }
    } catch {
      case e: Exception => {
        logger.warn("failed parsing /meta/sys/dc data", e)
        Seq.empty
      }
    }
  }

  def indexTimeToPositionKey(dataCenterId: String,
                             remoteLocation: String,
                             idxTime: Option[Long]): Future[String] = {
    val t = idxTime.fold("without using index time")("using last index time " + _)
    logger.info(s"Getting position key $t for data center id: $dataCenterId and location $remoteLocation")
    dataCenterIdTokenParser
      .parse(dataCenterId)
      .map { dataCenterToken =>
        val requestUri = dataCenterToken.formatWith { (id, _, qp, wh) =>
          val sb = new StringBuilder
          sb ++= "http://"
          sb ++= remoteLocation
          sb ++= "/?op=create-consumer&qp=-system.parent.parent_hierarchy:/meta/,-system.parent.parent_hierarchy:/docs/,system.dc::"
          sb ++= id
          sb ++= qp
          sb ++= wh
          sb ++= "&with-descendants"
          idxTime.foreach{ t =>
            sb ++= "&index-time="
            sb ++= t.toString
          }
          sb.result()
        }
        logger.info(s"The get position key request for data center ID $dataCenterId is: $requestUri")
        val req = HttpRequest(uri = requestUri)
        Source
          .single(req -> CreateConsumer)
          .via(Http().superPool[ReqType]())
          .runWith(Sink.head)
          .flatMap {
            case (Success(res), CreateConsumer)
                if res.status.isSuccess() && res.headers.exists(
                  _.name == "X-CM-WELL-POSITION"
                ) => {
              // while both of the following issues are still open:
              // https://github.com/akka/akka/issues/18540
              // https://github.com/akka/akka/issues/18716
              // we must consume the empty entity body
              res.entity.dataBytes.runWith(Sink.ignore)
              Future(res.getHeader("X-CM-WELL-POSITION").get.value())
            }
            case (Success(HttpResponse(s, _, entity, _)), _) => {
              val body = Await.result(entity.dataBytes.runFold(empty)(_ ++ _), Duration.Inf).utf8String
              val e = new Exception(s"Cm-Well returned bad response: status: ${s.intValue} reason: ${s.reason} body: $body")
              val ex = CreateConsumeException(s"Create consume failed. Data center ID $dataCenterId, using remote location $remoteLocation", e)
              Future.failed[String](ex)
            }
            case (Failure(e), _) => {
              val ex = CreateConsumeException(s"Create consume failed. Data center ID $dataCenterId, using remote location $remoteLocation", e)
              Future.failed[String](ex)
            }
          }
      }
      .recover { case err: Throwable => Future.failed(err) }
      .get
  }
  def retrieveLocalLastIndexTimeForDataCenterId(dcKey: DcInfoKey): Future[Option[Long]] = {
    logger.info(s"Getting last synced index time from data for: $dcKey")
    val (h, p) = randomFrom(dstServersVec)
    val dst = p.fold(h)(h + ":" + _)
    //The below request supports qp also (the qp it the last part of the ID and will be sent to the local server)
    val transformedId = Util.transform(dcKey.transformations.toList, dcKey.id)
    val requestUri = s"http://$dst/proc/dc/$transformedId${if (transformedId.contains("?")) "&" else "?"}format=json"
    logger.info(s"Requesting last index time for: $dcKey. Request URI: $requestUri")
    val request = HttpRequest(uri = requestUri) -> ProcDcViewer
    val flow = {
      Http().superPool[ReqType]().map {
        case (Success(res @ HttpResponse(s, _, entity, _)), ProcDcViewer)
            if s.isSuccess() => {
          logger.debug(s"got response from /proc/dc: $res")
          entity.dataBytes
            .runFold(empty)(_ ++ _)
            .map(parseProcDcJsonAndGetLastIndexTime)
        }
        case (Success(HttpResponse(s, headers, entity, _)), _) => {
          val body = Await.result(entity.dataBytes.runFold(empty)(_ ++ _), Duration.Inf).utf8String
          val e = new Exception(s"Cm-Well returned bad response: status: ${s.intValue} headers: $headers reason: ${s.reason} body: $body")
          val ex = GetIndexTimeException(s"Get index time failed. Sync key: $dcKey, using local machine $h:$p", e)
          Future.failed[Option[Long]](ex)
        }
        case (Failure(e), _) => {
          val ex = GetIndexTimeException(s"Get index time failed. Sync key: $dcKey, using local machine $h:$p", e)
          Future.failed[Option[Long]](ex)
        }
      }
    }
    Source
      .single(request)
      .via(flow)
      .toMat(Sink.head)(Keep.right)
      .run()
      .flatMap(identity)
  }

  def retrieveIndexTimeInThePastToStartWith(
    dataCenterId: String,
    localIndexTime: Long,
    remoteLocation: String
  ): Future[Option[Long]] = {
    val infotonsToGoBack = 5000
    logger.info(s"Getting index time starting with $infotonsToGoBack th infoton before index time $localIndexTime got " +
                s"from the local data. for data center id: $dataCenterId")
    val remoteTsvList =
      retrieveTsvListUntilIndexTime(
        dataCenterId,
        remoteLocation,
        localIndexTime,
        infotonsToGoBack
      )
    remoteTsvList.flatMap { remoteList =>
      if (remoteList.size < infotonsToGoBack) {
        logger.info(s"Got less than $infotonsToGoBack infotons from remote location $remoteLocation for data center id " +
                    s"$dataCenterId. Starting the sync from the beginning")
        Future.successful(None)
      } else {
        val (h, p) = randomFrom(dstServersVec)
        val localDst = p.fold(h)(h + ":" + _)
        //the first value will contain the earliest index time (the last element got is the first in the list)
        val localTsvSet =
          retrieveTsvListFromIndexTime(
            dataCenterId,
            localDst,
            remoteList.head.indexTime,
            infotonsToGoBack
          )
        localTsvSet.map { localSet =>
          val idxTimeToStartWith = remoteList
            .find(infotonData => !localSet.contains(infotonData))
            .fold(localIndexTime)(_.indexTime)
          Some(idxTimeToStartWith - 1)
        }
      }
    }
  }

  def retrieveTsvListUntilIndexTime(
    dataCenterId: String,
    location: String,
    indexTime: Long,
    infotonsToGoBack: Int
  ): Future[List[InfotonData]] = {
    logger.info(s"Getting list of $infotonsToGoBack infotons from location $location before index time $indexTime from " +
                s"the local data. for data center id: $dataCenterId")
    //    val (dcId, userQp) = extractIdAndQpFromDataCenterId(dataCenterId)
    dataCenterIdTokenParser
      .parse(dataCenterId)
      .map { dataCenterToken =>
        val requestUri = dataCenterToken.formatWith { (id, _, qp, wh) =>
          val sb = new StringBuilder
          sb ++= "http://"
          sb ++= location
          sb ++= "/?op=search&recursive&sort-by=-system.indexTime&qp=system.indexTime<<"
          sb ++= indexTime.toString
          sb ++= ",-system.parent.parent_hierarchy:/meta/,-system.parent.parent_hierarchy:/docs/,system.dc::"
          sb ++= id
          sb ++= qp
          sb ++= wh
          sb ++= "&length="
          sb ++= infotonsToGoBack.toString
          sb ++= "&format=tsv"
          sb.result()
        }
        logger.info(
          s"The get list request for data center ID $dataCenterId is: $requestUri"
        )
        val request = HttpRequest(uri = requestUri) -> SearchIndexTime
        val flow = {
          Http().superPool[ReqType]().map {
            case (Success(HttpResponse(s, _, entity, _)), SearchIndexTime)
                if s.isSuccess() => {
              entity.dataBytes
                .via(
                  Framing
                    .delimiter(endln, maximumFrameLength = maxTsvLineLength * 2)
                )
                .runFold(List[InfotonData]())(
                  (total, bs) => parseTSVAndCreateInfotonDataFromIt(bs) :: total
                )
            }
            case (Success(HttpResponse(s, _, entity, _)), _) => {
              val e = new Exception(
                s"Cm-Well returned bad response: status: ${s.intValue} reason: ${s.reason} body: ${Await
                  .result(entity.dataBytes.runFold(empty)(_ ++ _), 20.seconds)
                  .utf8String}"
              )
              val ex = GetInfotonListException(
                s"Get list of infotons. Data center ID $dataCenterId, using machine $location",
                e
              )
              Future.failed[List[InfotonData]](ex)
            }
            case (Failure(e), _) => {
              val ex = GetInfotonListException(
                s"Get list of infotons. Data center ID $dataCenterId, using machine $location",
                e
              )
              Future.failed[List[InfotonData]](ex)
            }
          }
        }
        Source
          .single(request)
          .via(flow)
          .toMat(Sink.head)(Keep.right)
          .run()
          .flatMap(identity)
      }
      .recover {
        case err: Throwable => Future.failed(err)
      }
      .get
  }

  def retrieveTsvListFromIndexTime(
    dataCenterId: String,
    location: String,
    indexTime: Long,
    infotonsToGoBack: Int
  ): Future[Set[InfotonData]] = {
    logger.info(s"Getting list of $infotonsToGoBack infotons from location $location after index time $indexTime. for data center id: $dataCenterId")
    dataCenterIdTokenParser
      .parse(dataCenterId)
      .map { dataCenterToken =>
        val requestUri = dataCenterToken.formatWith { (id, dcType, qp, wh) =>
          val sb = new StringBuilder
          sb ++= "http://"
          sb ++= location
          sb ++= "/?op=stream&recursive&qp=system.indexTime>>"
          sb ++= indexTime.toString
          sb ++= ",-system.parent.parent_hierarchy:/meta/,-system.parent.parent_hierarchy:/docs/,system.dc::"
          sb ++= id
          sb ++= qp
          sb ++= wh
          sb ++= "&format=tsv"
          sb.result()
        }
        logger.info(
          s"The get list request for data center ID $dataCenterId is: $requestUri"
        )
        val request = HttpRequest(uri = requestUri) -> SearchIndexTime
        val flow = {
          Http().superPool[ReqType]().map {
            case (Success(res @ HttpResponse(s, _, entity, _)), SearchIndexTime)
                if s.isSuccess() => {
              entity.dataBytes
                .via(
                  Framing
                    .delimiter(endln, maximumFrameLength = maxTsvLineLength * 2)
                )
                .runFold(Set.empty[InfotonData])(
                  (total, bs) => total + parseTSVAndCreateInfotonDataFromIt(bs)
                )
            }
            case (Success(HttpResponse(s, _, entity, _)), _) => {
              val e = new Exception(
                s"Cm-Well returned bad response: status: ${s.intValue} reason: ${s.reason} body: ${Await
                  .result(entity.dataBytes.runFold(empty)(_ ++ _), 20.seconds)
                  .utf8String}"
              )
              val ex = GetInfotonListException(
                s"Get list of infotons. Data center ID $dataCenterId, using machine $location",
                e
              )
              Future.failed[Set[InfotonData]](ex)
            }
            case (Failure(e), _) => {
              val ex = GetInfotonListException(
                s"Get list of infotons. Data center ID $dataCenterId, using machine $location",
                e
              )
              Future.failed[Set[InfotonData]](ex)
            }
          }
        }
        Source
          .single(request)
          .via(flow)
          .toMat(Sink.head)(Keep.right)
          .run()
          .flatMap(identity)
      }
      .recover {
        case err: Throwable => Future.failed(err)
      }
      .get
  }

  def runSyncingEngine(dcInfo: DcInfo): SyncerMaterialization = {
    val transformationsStr = if (dcInfo.key.transformations.nonEmpty) s" with transformations: ${dcInfo.key.transformations.mkString("[", ",", "]")}" else ""
    logger.info(
      s"Starting sync engine for: ${dcInfo.key}" +
        s"${dcInfo.positionKey.fold("")(key => s" using position key $key")}${dcInfo.tsvFile.fold("")(f => " and file " + f)}" +
        s"$transformationsStr"
    )
    val syncerMaterialization@SyncerMaterialization(_, nextUnSyncedPositionFuture) = createSyncingEngine(dcInfo).run()
    nextUnSyncedPositionFuture.onComplete {
      case Success(nextPositionKeyToSync) =>
        logger.info(s"The sync engine for: ${dcInfo.key} stopped with " +
          s"success. The position key for next sync is: $nextPositionKeyToSync.")
        self ! SaveDcSyncDoneInfo(DcInfo(dcInfo.key, dcInfo.dcAlgoData, positionKey = Some(nextPositionKeyToSync)))
      case Failure(e) =>
        logger.error(s"Sync ${dcInfo.key} failed with exception: ", e)
        self ! RemoveDcSync(dcInfo)
    }
    syncerMaterialization
  }

  def createSyncingEngine(
    dcInfo: DcInfo
  ): RunnableGraph[SyncerMaterialization] = {
    val localDecider: Supervision.Decider = { e: Throwable =>
      // The decider is not used anymore the restart is done by watching the Future[Done] of the stream - no need for
      // the log print (It's left for completeness until the decider is totally removed.
      logger.debug(s"The stream of sync ${dcInfo.key} got an exception caught" +
        s" in local decider. It inner stream will be stopped (the whole one may continue). The exception is:", e)
      Supervision.Stop
    }
<<<<<<< HEAD
    val tsvSource = dcInfo.tsvFile.fold(
      TsvRetriever(dcInfo, localDecider).mapConcat(identity)
    )(_ => TsvRetrieverFromFile(dcInfo))

    val infotonDataTransformer: BaseInfotonData => BaseInfotonData = Util.createInfotonDataTransformer(dcInfo)
=======
    val tsvSourceWithBuffer = dcInfo.tsvFile.fold {
      val tsvSource = TsvRetriever(dcInfo, localDecider)
      val bufferedTsvSource = if (Settings.tsvBufferSize < 1) tsvSource else tsvSource.buffer(Settings.tsvBufferSize, OverflowStrategy.backpressure)
      bufferedTsvSource.mapConcat(identity)
    }(_ => TsvRetrieverFromFile(dcInfo))
    val infotonDataTransformer: InfotonData => InfotonData = Util.createInfotonDataTransformer(dcInfo)
>>>>>>> c3ab7a86
    val syncingEngine: RunnableGraph[SyncerMaterialization] =
      tsvSourceWithBuffer
        .async
        .via(RatePrinter(dcInfo.key, _ => 1, "elements", "infoton TSVs from TSV source", 500))
        .via(InfotonAggregator[InfotonData](Settings.maxRetrieveInfotonCount, Settings.maxRetrieveByteSize,
          Settings.maxTotalInfotonCountAggregatedForRetrieve, _.base))
        //        .async
        .via(RatePrinter(dcInfo.key, bucket => bucket.size, "elements", "infoton TSVs from InfotonAggregator", 500))
        .via(ConcurrentFlow(Settings.retrieveParallelism)(InfotonRetriever(dcInfo.key, localDecider)))
        .mapConcat(identity)
        .via(AlgoFlow.algoFlow(dcInfo))
        .async
        .via(RatePrinter(dcInfo.key, _.data.size / 1000D, "KB", "KB infoton Data from InfotonRetriever", 5000))
        .map(infotonDataTransformer)
        .via(ConcurrentFlow(Settings.ingestParallelism)(InfotonAllMachinesDistributerAndIngester(dcInfo.key, dstServersVec,
          localDecider)))
        .toMat(Sink.ignore) {
          case (left, right) =>
            SyncerMaterialization(
              left._1,
              right
                .flatMap { _ =>
                  logger.info(s"The Future of the sink of the stream ${dcInfo.key} " +
                    s"finished with success. Still waiting for the position key.")
                  left._2
                }
                .map { posKeys =>
                  logger.info(s"The Future of the TSV retriever of the stream of sync ${dcInfo.key} " +
                    s"finished with success. The position keys got are: $posKeys")
                  posKeys.last.getOrElse(posKeys.head.get)
                }
            )
        }
        .withAttributes(ActorAttributes.supervisionStrategy(localDecider))
    syncingEngine
  }

}<|MERGE_RESOLUTION|>--- conflicted
+++ resolved
@@ -517,23 +517,18 @@
               yield str).mkString("&")
             val qpAndWhStrFinal =
               if (qpAndWhStr.length == 0) "" else "?" + qpAndWhStr
-<<<<<<< HEAD
-            val (dcInfoExtra, ingestOp) = dcType match {
-              case "remote" => (None, "_ow")
-              case _ => (Some(DDPCAlgorithmJsonParser.extractAlgoInfo(f)), "_in")
-            }
-            val dcKey = DcInfoKey(s"$dataCenterId&type=$dcType$qpAndWhStrFinal", location, transformations, ingestOp)
-            DcInfo(dcKey, dcInfoExtra, idxTime = fromIndexTime, tsvFile = tsvFile)
-=======
             val modifier = f \ "modifier" match {
               case JsDefined(JsArray(seq))
                 if seq.length == 1 && seq.head.isInstanceOf[JsString] =>
                 Some(seq.head.as[String])
               case _ => None
             }
-            val dcKey = DcInfoKey(s"$dataCenterId$qpAndWhStrFinal", location, transformations, modifier)
-            DcInfo(dcKey, fromIndexTime, tsvFile = tsvFile)
->>>>>>> c3ab7a86
+            val (dcInfoExtra, ingestOp) = dcType match {
+              case "remote" => (None, "_ow")
+              case _ => (Some(DDPCAlgorithmJsonParser.extractAlgoInfo(f)), "_in")
+            }
+            val dcKey = DcInfoKey(s"$dataCenterId&type=$dcType$qpAndWhStrFinal", location, transformations, ingestOp, modifier)
+            DcInfo(dcKey, dcInfoExtra, idxTime = fromIndexTime, tsvFile = tsvFile)
           }
         case _ => Seq.empty
       }
@@ -862,20 +857,13 @@
         s" in local decider. It inner stream will be stopped (the whole one may continue). The exception is:", e)
       Supervision.Stop
     }
-<<<<<<< HEAD
-    val tsvSource = dcInfo.tsvFile.fold(
-      TsvRetriever(dcInfo, localDecider).mapConcat(identity)
-    )(_ => TsvRetrieverFromFile(dcInfo))
-
-    val infotonDataTransformer: BaseInfotonData => BaseInfotonData = Util.createInfotonDataTransformer(dcInfo)
-=======
     val tsvSourceWithBuffer = dcInfo.tsvFile.fold {
       val tsvSource = TsvRetriever(dcInfo, localDecider)
       val bufferedTsvSource = if (Settings.tsvBufferSize < 1) tsvSource else tsvSource.buffer(Settings.tsvBufferSize, OverflowStrategy.backpressure)
       bufferedTsvSource.mapConcat(identity)
     }(_ => TsvRetrieverFromFile(dcInfo))
-    val infotonDataTransformer: InfotonData => InfotonData = Util.createInfotonDataTransformer(dcInfo)
->>>>>>> c3ab7a86
+
+    val infotonDataTransformer: BaseInfotonData => BaseInfotonData = Util.createInfotonDataTransformer(dcInfo)
     val syncingEngine: RunnableGraph[SyncerMaterialization] =
       tsvSourceWithBuffer
         .async
