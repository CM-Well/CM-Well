/**
  * Copyright 2015 Thomson Reuters
  *
  * Licensed under the Apache License, Version 2.0 (the “License”); you may not use this file except in compliance with the License.
  * You may obtain a copy of the License at
  *
  *   http://www.apache.org/licenses/LICENSE-2.0
  *
  * Unless required by applicable law or agreed to in writing, software distributed under the License is distributed on
  * an “AS IS” BASIS, WITHOUT WARRANTIES OR CONDITIONS OF ANY KIND, either express or implied.
  *
  * See the License for the specific language governing permissions and
  * limitations under the License.
  */
package cmwell.dc.stream

import akka.NotUsed
import akka.actor.ActorSystem
import akka.http.scaladsl.Http
import akka.http.scaladsl.coding.Gzip
import akka.http.scaladsl.model.headers.{HttpEncodings, `Accept-Encoding`, `Content-Encoding`}
import akka.http.scaladsl.model.{ContentTypes, _}
import akka.stream.Supervision.Decider
import akka.stream.contrib.Retry
import akka.stream.scaladsl.{Flow, Framing, Source}
import akka.stream.{ActorAttributes, Materializer}
import akka.util.{ByteString, ByteStringBuilder}
import cmwell.dc.Settings._
import cmwell.dc.stream.MessagesTypesAndExceptions._
import cmwell.dc.{LazyLogging, Settings}
import cmwell.util.akka.http.HttpZipDecoder
<<<<<<< HEAD

=======
import scala.concurrent.{Await, Future}
>>>>>>> c3ab7a86
import scala.concurrent.ExecutionContext.Implicits.global
import scala.concurrent.Future
import scala.util.{Failure, Success, Try}
import scala.collection.mutable.HashMap

/**
  * Created by eli on 23/06/16.
  */
object InfotonRetriever extends LazyLogging {

  type RetrieveInput = Seq[InfotonData]
  //Sequence of (InfotonData, Option[Read indexTime from cassandra(_out) )
  type RetrieveOutput =
    scala.collection.immutable.Seq[(InfotonData, ExtraData)]

  case class RetrieveStateStatus(retriesLeft: Int, lastException: Option[Throwable])

  val okStatus = RetrieveStateStatus(0, None)
  type RetrieveState = (RetrieveInput, RetrieveStateStatus)
  val initialRetrieveBulkStatus =
    RetrieveStateStatus(Settings.initialBulkRetrieveRetryCount, None)
  val initialRetrieveSingleStatus =
    RetrieveStateStatus(Settings.initialSingleRetrieveRetryCount, None)

  case class ExtraData(subject: String, indexTime: Option[Long], lastModifiedBy: Option[String]){
    def shouldMerge (other: ExtraData): Option[ExtraData] = {
      require(other.subject != "", "Subject in ExtraData cannot be empty!")
      require(!(subject!="" && other.subject != subject), "Same path cannot have different subjects!")

      other match {
        case ExtraData(newSubject, None, None) if this.subject == "" => Some(this.copy(subject = newSubject))
        case ExtraData(_, None, None) => None
        case ExtraData(newSubject, indTime @ Some(_), None) => Some(this.copy(subject = newSubject, indexTime = indTime))
        case ExtraData(newSubject, None, lmb @ Some(_)) => Some(this.copy(subject = newSubject, lastModifiedBy = lmb))
      }
    }

    def getQuads(indexTimeN: Long, modifierN: Option[String]) = {
      def modifier = modifierN.fold(throw ModifierMissingException(subject))(identity)

      indexTime.fold(s"""<$subject> <cmwell://meta/sys#indexTime> "$indexTimeN"^^<http://www.w3.org/2001/XMLSchema#long> .""")(_ => "") ++
      lastModifiedBy.fold(s"""<$subject> <cmwell://meta/sys#lastModifiedBy> "$modifier"^^<http://www.w3.org/2001/XMLSchema#string> .""")(_ => "")
    }
  }

  case class ParsedNquad(path: String, nquad: ByteString, extraData: ExtraData)

  case class RetrieveTotals(
    parsed: HashMap[String, (ByteStringBuilder, ExtraData)],
    unParsed: ByteStringBuilder
  )

  val breakOut = scala.collection
    .breakOut[RetrieveInput, (InfotonData, ExtraData), RetrieveOutput]
  val breakOut2 = scala.collection
    .breakOut[RetrieveInput, (Future[RetrieveInput], RetrieveState), List[
      (Future[RetrieveInput], RetrieveState)
    ]]
  val hashMapBreakout = scala.collection
    .breakOut[RetrieveInput, (String, (ByteStringBuilder, ExtraData)), HashMap[String, (ByteStringBuilder, ExtraData)]]

  //The path will be unique for each bulk infoton got into the flow
  def apply(dcKey: DcInfoKey, decider: Decider)(implicit sys: ActorSystem, mat: Materializer): Flow[Seq[
    InfotonData
  ], scala.collection.immutable.Seq[InfotonData], NotUsed] = {
    val remoteUri = "http://" + dcKey.location
    val checkResponse = checkResponseCreator(dcKey, decider) _
    val retrieveFlow: Flow[(Future[RetrieveInput], RetrieveState), (Try[RetrieveOutput], RetrieveState), NotUsed] =
      Flow[(Future[RetrieveInput], RetrieveState)]
        .mapAsync(1) { case (input, state) => input.map(_ -> state) }
        .map {
          case (infotonData, state) =>
            val payload = infotonData.foldLeft(ByteString(""))(
              _ ++ endln ++ ii ++ _.uuid
            )
            createRequest(remoteUri, payload) -> state
        }
        .via(Http().superPool[RetrieveState]())
        .map {
          case (tryResponse, state) =>
            tryResponse.map(HttpZipDecoder.decodeResponse) -> state
        }
        .flatMapConcat {
          case (Success(response), state) if response.status.isSuccess() => {
            response.entity.dataBytes
              .via(
                Framing.delimiter(endln, maximumFrameLength = maxStatementLength)
              )
<<<<<<< HEAD
              .fold(
                RetrieveTotals(
                  state._1
                    .map(im => (im.base.path, (new ByteStringBuilder, None)))
                    .toMap,
                  new ByteStringBuilder
                )
              ) { (totals, nquad) =>
=======
              .fold(RetrieveTotals(state._1.map{im => im.meta.path -> (new ByteStringBuilder, ExtraData("", None, None))}(hashMapBreakout),
                new ByteStringBuilder))
              { (totals, nquad) =>
>>>>>>> c3ab7a86
                totals.unParsed ++= nquad
                val parsed: Option[ParsedNquad] = parseNquad(remoteUri, nquad)
                parsed.fold(RetrieveTotals(totals.parsed, totals.unParsed)){case ParsedNquad(path, nquad, extraData) =>
                  totals.parsed.get(path) match {
                    case None =>
<<<<<<< HEAD
                      throw WrongPathGotException(
                        s"Got path ${p.path} from _out that was not in the uuids request bulk: ${
                          state._1
                            .map(i => i.uuid.utf8String + ":" + i.base.path)
                            .mkString(",")
                        }"
                      )
                    case Some((builder, _)) => {
                      builder ++= (p.nquad ++ endln)
                      val parsedTotals = p.indexTime.fold(totals.parsed)(
                        _ => totals.parsed + (p.path -> (builder, p.indexTime))
                      )
                      RetrieveTotals(parsedTotals, totals.unParsed)
=======
                      throw WrongPathGotException(s"Got path ${path} from _out that was not in the uuids request bulk: ${
                        state._1.map(i => i.meta.uuid.utf8String + ":" + i.meta.path).mkString(",")}")
                    case Some((builder, curExtraData)) => {
                      builder ++= (nquad ++ endln)
                      curExtraData.shouldMerge(extraData).foreach(ex => totals.parsed.put(path, (builder, ex)))
                      RetrieveTotals(totals.parsed, totals.unParsed)
>>>>>>> c3ab7a86
                    }
                  }
                }
              }
              .map { totals =>
                val parsedResult: Try[RetrieveOutput] = Success(state._1.map {
                  //todo: validity checks that the data arrived correctly. e.g. that the path could be retrieved from _out etc.
                  im => {
<<<<<<< HEAD
                    val parsed: (ByteStringBuilder, Option[Long]) = totals.parsed(im.base.path)
                    if(parsed._2.isEmpty) {
                      //uuids that don't have index time in cassandra. populate it using ES indexTime
                      val subject = im.base.data.takeWhile(_ != space).utf8String
                      val idxTimeQuad = s"""$subject <cmwell://meta/sys#indexTime> "${im.indexTime}"^^<http://www.w3.org/2001/XMLSchema#long> ."""
                      val q = "\"" + idxTimeQuad + "\""
                      logger.warn(s"Sync $dcKey: Retrieve of uuid ${im.uuid.utf8String} didn't have index time. Adding $q from metadata manually")
                      parsed._1 ++= ByteString(idxTimeQuad)
                    }
                    (InfotonData(BaseInfotonData(im.base.path, parsed._1.result()), im.uuid, im.indexTime), parsed._2)
=======
                    val parsed: (ByteStringBuilder, ExtraData) = totals.parsed(im.meta.path)
                    val enrichResult = ByteString(parsed._2.getQuads(im.meta.indexTime, dcKey.modifier))
                    (InfotonData(im.meta, parsed._1.result ++ enrichResult), parsed._2)
>>>>>>> c3ab7a86
                  }
                }(breakOut))
                (parsedResult, state, Option(totals.unParsed.result))
              }
              .withAttributes(ActorAttributes.supervisionStrategy(decider))
              .recover {
                case ex: Throwable =>
                  (Failure[RetrieveOutput](ex), (state._1, RetrieveStateStatus(state._2.retriesLeft, Some(ex))), None)
              }
          }
          case (res@Success(HttpResponse(s, h, entity, _)), state) => {
            val errorID = res.##
            val e = new Exception(
              s"Error ![$errorID]. Cm-Well returned bad response: status: ${s.intValue} headers: ${
                Util
                  .headersString(h)
              } reason: ${s.reason}."
            )
            val bodyFut =
              entity.dataBytes.runFold(empty)(_ ++ _).map(_.utf8String)
            val ex = RetrieveBadResponseException(
              s"Retrieve infotons failed. Sync $dcKey uuids: ${
                state._1
                  .map(i => i.uuid.utf8String)
                  .mkString(",")
              }.",
              bodyFut,
              e
            )
            //            logger.warn("Retrieve infotons failed.", ex)
            Source.single(
              Failure[RetrieveOutput](ex),
              (state._1, RetrieveStateStatus(state._2.retriesLeft, Some(ex))),
              None
            )
          }
          case (Failure(e), state) => {
            val ex = RetrieveException(
              s"Retrieve infotons failed. Sync $dcKey uuids: ${
                state._1
                  .map(i => i.uuid.utf8String)
                  .mkString(",")
              }",
              e
            )
            //              logger.warn("Retrieve infotons failed.", ex)
            Source.single(
              Failure[RetrieveOutput](ex),
              (state._1, RetrieveStateStatus(state._2.retriesLeft, Some(ex))),
              None
            )
          }
        }
        .map(checkResponse)

    Flow[RetrieveInput]
      .map(input => Future.successful(input) -> (input -> initialRetrieveBulkStatus))
      .via(Retry.concat(Settings.retrieveRetryQueueSize, retrieveFlow)(retryDecider(dcKey)))
      .map {
        case (Success(data), _) => data.map(_._1)
        case (Failure(e), _) =>
          logger.error(s"Sync $dcKey. Retrieve should never fail after retry.", e)
          throw e
      }
  }

  def parseNquad(remoteUri: String, nquadLine: ByteString): Option[ParsedNquad] = {
    val line = nquadLine.utf8String.replace(remoteUri, cmwellPrefix)
    val wrappedSubject = line.takeWhile(_ != space)
    if (wrappedSubject.length > 1 &&
        !wrappedSubject.startsWith("_:") &&
        !line.contains("/meta/sys#uuid") &&
        !line.contains("/meta/sys#parent") &&
        !line.contains("/meta/sys#path")) {
      val uri = wrappedSubject.tail.init
      val path = cmwell.domain.FReference(uri).getCmwellPath
      val extraData = {
        //Start with looking for indexTime
        val pos = line.indexOf("/meta/sys#indexTime") + 22
        //-1 + 22 == 21 - no match is found
        if (pos != 21) {
          val untilPos = line.indexOf('"', pos)
          ExtraData (uri, Some(line.substring(pos, untilPos).toLong), None)
        }
        else {
          //look for lastModifiedBy
          val pos = line.indexOf("/meta/sys#lastModifiedBy") + 27
          //-1 + 27 == 26 - no match is found
          if (pos != 26) {
            val untilPos = line.indexOf('"', pos)
            ExtraData (uri, None, Some(line.substring(pos, untilPos)))
          }
          else {
            ExtraData (uri, None, None)
          }
        }
      }

      val nquad = ByteString(line)
      Some(ParsedNquad(path, nquad, extraData))
    } else None
  }

  val gzipAcceptEncoding = `Accept-Encoding`(HttpEncodings.gzip)
  val gzipContentEncoding = `Content-Encoding`(HttpEncodings.gzip)
  def createRequest(dst: String, payload: ByteString) = {
    val entity =
      HttpEntity(ContentTypes.`text/plain(UTF-8)`, Gzip.encode(payload))
    HttpRequest(
      method = HttpMethods.POST,
      uri = s"$dst/_out?format=nquads&raw",
      entity = entity,
      headers = scala.collection.immutable.Seq(gzipAcceptEncoding, gzipContentEncoding)
    )
  }

  def checkResponseCreator(dcKey: DcInfoKey, decider: Decider)(
    response: (Try[RetrieveOutput], RetrieveState, Option[ByteString])
  ): (Try[RetrieveOutput], RetrieveState) =
    response match {
      case (response @ Success(res), state @ (input, status), body) => {
        val missingUuids = res.collect {
          case (id, _) if id.base.data == empty => id
        }
        //uuids that the index time from cassandra is different from the one got from ES
        val uuidsWithBadIndexTime = res.collect {
<<<<<<< HEAD
          case (id, casIndexTime) if casIndexTime.isDefined && id.indexTime != casIndexTime.get =>
=======
          case (id, extraData) if extraData.indexTime.isDefined && id.meta.indexTime != extraData.indexTime.get =>
>>>>>>> c3ab7a86
            id
        }
        if (missingUuids.isEmpty && uuidsWithBadIndexTime.isEmpty) {
          status.lastException.foreach { e =>
            val bulkCount =
              if (input.size > 1)
                Settings.initialBulkRetrieveRetryCount - status.retriesLeft + 1
              else Settings.initialBulkRetrieveRetryCount + 1
            val singleCount =
              if (input.size > 1) 0
              else
                Settings.initialSingleRetrieveRetryCount - status.retriesLeft + 1
            yellowlog.info(
              s"Retrieve succeeded only after $bulkCount bulk retrieves and $singleCount single infoton retrieves. uuids: ${input
                .map(i => i.uuid.utf8String)
                .mkString(",")}."
            )
          }
          (response, state)
        } else if (missingUuids.nonEmpty) {
          val errorID = response.##
          val u = missingUuids.map(i => i.uuid.utf8String).mkString(",")
          val ex = RetrieveMissingUuidException(s"Error ![$errorID]. Retrieve infotons failed. Some infotons don't have data. " +
                                                s"Sync $dcKey missing uuids: $u.")
          logger.debug(s"Error ![$errorID]. Full response body was: $body")
          (Failure(ex), (state._1, RetrieveStateStatus(state._2.retriesLeft, Some(ex))))
        } else {
          val errorID = response.##
          val u = uuidsWithBadIndexTime.map(i => i.uuid.utf8String).mkString(",")
          val ex = RetrieveBadIndexTimeException(s"Error ![$errorID]. Retrieve infotons failed. Some infotons' indexTime has cas/es inconsistencies. " +
                                                 s"Sync $dcKey bad uuids: $u.")
          logger.debug(s"Error ![$errorID]. Full response body was: $body")
          (Failure(ex), (state._1, RetrieveStateStatus(state._2.retriesLeft, Some(ex))))
        }
      }
      case (fail @ Failure(e), state, _) => (fail, state)
    }

  def retryDecider(dcKey: DcInfoKey)(implicit sys: ActorSystem, mat: Materializer) =
    (state: RetrieveState) =>
      state match {
        case (ingestSeq, RetrieveStateStatus(retriesLeft, ex)) =>
          if (ingestSeq.size == 1 && retriesLeft == 0) {
            ex.get match {
              case e: FuturedBodyException =>
                logger.error(s"${e.getMessage} ${e.getCause.getMessage} No more retries will be done. Please use the red " +
                             s"log to see the list of all the failed retrievals.")
                Util.errorPrintFuturedBodyException(e)
                redlog.info(s"Sync $dcKey: Retrieve of uuid ${ingestSeq.head.uuid.utf8String} of " +
                            s"path ${ingestSeq.head.base.path} failed.")
              case e: RetrieveMissingUuidException =>
                logger.error(s"Sync $dcKey: Retrieve of uuid ${ingestSeq.head.uuid.utf8String} " +
                             s"failed. No more reties will be done. Please use the red log to see the list " +
                             s"of all the failed retrievals. The exception is:\n${e.getMessage}")
                redlog.info(s"Sync $dcKey: Retrieve of uuid ${ingestSeq.head.uuid.utf8String} of " +
                            s"path ${ingestSeq.head.base.path} failed. No uuid got from _out.")
              case e: RetrieveBadIndexTimeException =>
                logger.error(s"Sync $dcKey: Retrieve of uuid ${ingestSeq.head.uuid.utf8String} " +
                             s"failed. No more reties will be done. Please use the red log to see the list of all " +
                             s"the failed retrievals. The exception is:\n${e.getMessage}")
                redlog.info(s"Sync $dcKey: Retrieve of uuid ${ingestSeq.head.uuid.utf8String} of " +
                            s"path ${ingestSeq.head.base.path} failed. IndexTime has cas/es inconsistency.")
              case e =>
                logger.error(s"Sync $dcKey: Retrieve of uuid ${ingestSeq.head.uuid.utf8String} failed. " +
                             s"No more reties will be done. Please use the red log to see the list of all the failed retrievals. The exception is: ", e)
                redlog.info(s"Sync $dcKey: Retrieve of uuid ${ingestSeq.head.uuid.utf8String} of " +
                            s"path ${ingestSeq.head.base.path} failed.")
            }
            Some(List.empty[(Future[RetrieveInput], RetrieveState)])
          } else if (ingestSeq.size == 1) {
            logger.trace(s"Sync $dcKey: Retrieve of uuid ${ingestSeq.head.uuid.utf8String} failed. " +
                         s"Retries left $retriesLeft. Will try again. The exception is: ", ex.get)
            Util.tracePrintFuturedBodyException(ex.get)
            val ingestState =
              (ingestSeq, RetrieveStateStatus(retriesLeft - 1, ex))
            val delay = Settings.maxSingleRetrieveRetryDelay.div(retriesLeft)
            Some(
              List(
                akka.pattern.after(delay, sys.scheduler)(
                  Future.successful(ingestSeq)
                ) -> ingestState
              )
            )
          } else if (retriesLeft == 0) {
            logger.trace(s"Sync $dcKey: Retrieve of bulk uuids failed. No more bulk retries left. " +
                         s"Will split to request for each uuid and try again. The exception is: ", ex.get)
            Util.tracePrintFuturedBodyException(ex.get)
            Some(ingestSeq.map { infotonMetaAndData =>
              val ingestData = Seq(infotonMetaAndData)
              val ingestState = ingestData -> RetrieveStateStatus(
                Settings.initialSingleRetrieveRetryCount,
                ex
              )
              val delay = Settings.maxSingleRetrieveRetryDelay.div(
                Settings.initialSingleRetrieveRetryCount
              )
              akka.pattern.after(delay, sys.scheduler)(
                Future.successful(ingestData)
              ) -> ingestState
            }(breakOut2))
          } else {
            logger.trace(s"Sync $dcKey: Retrieve of bulk uuids failed. Retries left $retriesLeft. Will try again. The exception is: ", ex.get)
            Util.tracePrintFuturedBodyException(ex.get)
            val ingestState =
              (ingestSeq, RetrieveStateStatus(retriesLeft - 1, ex))
            val delay = Settings.maxBulkRetrieveRetryDelay.div(retriesLeft)
            Some(
              List(
                akka.pattern.after(delay, sys.scheduler)(
                  Future.successful(ingestSeq)
                ) -> ingestState
              )
            )
          }
    }
}<|MERGE_RESOLUTION|>--- conflicted
+++ resolved
@@ -29,11 +29,6 @@
 import cmwell.dc.stream.MessagesTypesAndExceptions._
 import cmwell.dc.{LazyLogging, Settings}
 import cmwell.util.akka.http.HttpZipDecoder
-<<<<<<< HEAD
-
-=======
-import scala.concurrent.{Await, Future}
->>>>>>> c3ab7a86
 import scala.concurrent.ExecutionContext.Implicits.global
 import scala.concurrent.Future
 import scala.util.{Failure, Success, Try}
@@ -74,8 +69,8 @@
     def getQuads(indexTimeN: Long, modifierN: Option[String]) = {
       def modifier = modifierN.fold(throw ModifierMissingException(subject))(identity)
 
-      indexTime.fold(s"""<$subject> <cmwell://meta/sys#indexTime> "$indexTimeN"^^<http://www.w3.org/2001/XMLSchema#long> .""")(_ => "") ++
-      lastModifiedBy.fold(s"""<$subject> <cmwell://meta/sys#lastModifiedBy> "$modifier"^^<http://www.w3.org/2001/XMLSchema#string> .""")(_ => "")
+      indexTime.fold(s"""<$subject> <cmwell://meta/sys#indexTime> "$indexTimeN"^^<http://www.w3.org/2001/XMLSchema#long> .\n""")(_ => "") ++
+      lastModifiedBy.fold(s"""<$subject> <cmwell://meta/sys#lastModifiedBy> "$modifier"^^<http://www.w3.org/2001/XMLSchema#string> .\n""")(_ => "")
     }
   }
 
@@ -122,47 +117,20 @@
               .via(
                 Framing.delimiter(endln, maximumFrameLength = maxStatementLength)
               )
-<<<<<<< HEAD
-              .fold(
-                RetrieveTotals(
-                  state._1
-                    .map(im => (im.base.path, (new ByteStringBuilder, None)))
-                    .toMap,
-                  new ByteStringBuilder
-                )
-              ) { (totals, nquad) =>
-=======
-              .fold(RetrieveTotals(state._1.map{im => im.meta.path -> (new ByteStringBuilder, ExtraData("", None, None))}(hashMapBreakout),
+              .fold(RetrieveTotals(state._1.map{im => im.base.path -> (new ByteStringBuilder, ExtraData("", None, None))}(hashMapBreakout),
                 new ByteStringBuilder))
               { (totals, nquad) =>
->>>>>>> c3ab7a86
                 totals.unParsed ++= nquad
                 val parsed: Option[ParsedNquad] = parseNquad(remoteUri, nquad)
                 parsed.fold(RetrieveTotals(totals.parsed, totals.unParsed)){case ParsedNquad(path, nquad, extraData) =>
                   totals.parsed.get(path) match {
                     case None =>
-<<<<<<< HEAD
-                      throw WrongPathGotException(
-                        s"Got path ${p.path} from _out that was not in the uuids request bulk: ${
-                          state._1
-                            .map(i => i.uuid.utf8String + ":" + i.base.path)
-                            .mkString(",")
-                        }"
-                      )
-                    case Some((builder, _)) => {
-                      builder ++= (p.nquad ++ endln)
-                      val parsedTotals = p.indexTime.fold(totals.parsed)(
-                        _ => totals.parsed + (p.path -> (builder, p.indexTime))
-                      )
-                      RetrieveTotals(parsedTotals, totals.unParsed)
-=======
                       throw WrongPathGotException(s"Got path ${path} from _out that was not in the uuids request bulk: ${
-                        state._1.map(i => i.meta.uuid.utf8String + ":" + i.meta.path).mkString(",")}")
+                        state._1.map(i => i.uuid.utf8String + ":" + i.base.path).mkString(",")}")
                     case Some((builder, curExtraData)) => {
                       builder ++= (nquad ++ endln)
                       curExtraData.shouldMerge(extraData).foreach(ex => totals.parsed.put(path, (builder, ex)))
                       RetrieveTotals(totals.parsed, totals.unParsed)
->>>>>>> c3ab7a86
                     }
                   }
                 }
@@ -171,22 +139,10 @@
                 val parsedResult: Try[RetrieveOutput] = Success(state._1.map {
                   //todo: validity checks that the data arrived correctly. e.g. that the path could be retrieved from _out etc.
                   im => {
-<<<<<<< HEAD
-                    val parsed: (ByteStringBuilder, Option[Long]) = totals.parsed(im.base.path)
-                    if(parsed._2.isEmpty) {
-                      //uuids that don't have index time in cassandra. populate it using ES indexTime
-                      val subject = im.base.data.takeWhile(_ != space).utf8String
-                      val idxTimeQuad = s"""$subject <cmwell://meta/sys#indexTime> "${im.indexTime}"^^<http://www.w3.org/2001/XMLSchema#long> ."""
-                      val q = "\"" + idxTimeQuad + "\""
-                      logger.warn(s"Sync $dcKey: Retrieve of uuid ${im.uuid.utf8String} didn't have index time. Adding $q from metadata manually")
-                      parsed._1 ++= ByteString(idxTimeQuad)
-                    }
-                    (InfotonData(BaseInfotonData(im.base.path, parsed._1.result()), im.uuid, im.indexTime), parsed._2)
-=======
-                    val parsed: (ByteStringBuilder, ExtraData) = totals.parsed(im.meta.path)
-                    val enrichResult = ByteString(parsed._2.getQuads(im.meta.indexTime, dcKey.modifier))
-                    (InfotonData(im.meta, parsed._1.result ++ enrichResult), parsed._2)
->>>>>>> c3ab7a86
+                    val parsed: (ByteStringBuilder, ExtraData) = totals.parsed(im.base.path)
+                    val enrichResult = ByteString(parsed._2.getQuads(im.indexTime, dcKey.modifier))
+                    (InfotonData(BaseInfotonData(im.base.path, parsed._1.result ++ enrichResult), im.uuid, im.indexTime), parsed._2)
+
                   }
                 }(breakOut))
                 (parsedResult, state, Option(totals.unParsed.result))
@@ -313,11 +269,7 @@
         }
         //uuids that the index time from cassandra is different from the one got from ES
         val uuidsWithBadIndexTime = res.collect {
-<<<<<<< HEAD
-          case (id, casIndexTime) if casIndexTime.isDefined && id.indexTime != casIndexTime.get =>
-=======
-          case (id, extraData) if extraData.indexTime.isDefined && id.meta.indexTime != extraData.indexTime.get =>
->>>>>>> c3ab7a86
+          case (id, extraData) if extraData.indexTime.isDefined && id.indexTime != extraData.indexTime.get =>
             id
         }
         if (missingUuids.isEmpty && uuidsWithBadIndexTime.isEmpty) {
