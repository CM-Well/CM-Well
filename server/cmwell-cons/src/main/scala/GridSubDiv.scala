--- conflicted
+++ resolved
@@ -37,13 +37,10 @@
                       withElk: Boolean = false,
                       subjectsInSpAreHttps: Boolean = false,
                       defaultRdfProtocol: String = "http",
-<<<<<<< HEAD
-                      diskOptimizationStrategy:String = "ssd")
-=======
+                      diskOptimizationStrategy:String = "ssd",
                       // we refrain from using Cas Commitlog on cluster, to save disk space and performance,
                       // given we always write in Quorum so there will be no data loss
                       casUseCommitLog:Boolean = false)
->>>>>>> df4ef775
     extends Host(
       user,
       password,
@@ -67,11 +64,8 @@
       withElk = withElk,
       subjectsInSpAreHttps = subjectsInSpAreHttps,
       defaultRdfProtocol = defaultRdfProtocol,
-<<<<<<< HEAD
-      diskOptimizationStrategy = diskOptimizationStrategy) {
-=======
+      diskOptimizationStrategy = diskOptimizationStrategy,
       casUseCommitLog = casUseCommitLog) {
->>>>>>> df4ef775
 
   require(clusterIps.distinct equals  clusterIps, "must be unique")
   //var persistentAliases = false
@@ -191,14 +185,9 @@
         g1 = g1,
         hostIp = host,
         casDataDirs = casDataDirs,
-<<<<<<< HEAD
-        // we refrain from using Cas Commitlog on cluster, to save disk space and performance, given we always write in Quorum so there will be no data loss
-        casUseCommitLog = false,
         numOfCores = calculateCpuAmount,
-        diskOptimizationStrategy = diskOptimizationStrategy
-=======
+        diskOptimizationStrategy = diskOptimizationStrategy,
         casUseCommitLog = casUseCommitLog
->>>>>>> df4ef775
       )
 
         val esSubDivs = for(i <- 1 to dataDirs.esDataDirs.size)
