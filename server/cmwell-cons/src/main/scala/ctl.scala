/**
  * Copyright 2015 Thomson Reuters
  *
  * Licensed under the Apache License, Version 2.0 (the “License”); you may not use this file except in compliance with the License.
  * You may obtain a copy of the License at
  *
  *   http://www.apache.org/licenses/LICENSE-2.0
  *
  * Unless required by applicable law or agreed to in writing, software distributed under the License is distributed on
  * an “AS IS” BASIS, WITHOUT WARRANTIES OR CONDITIONS OF ANY KIND, either express or implied.
  *
  * See the License for the specific language governing permissions and
  * limitations under the License.
  */
//import scala.sys.process.processInternal.File

// comment

import java.io.File
import java.util.Date

import cmwell.ctrl.client.CtrlClient
import cmwell.ctrl.hc.{ActiveNodes, ClusterStatus}
import cmwell.util.http.SimpleHttpClient
import k.grid.{GridConnection, Grid => AkkaGrid}
import play.api.libs.json.{JsValue, Json}

import scala.collection.parallel.ParMap
import scala.collection.{GenSeq, GenSet}
import scala.concurrent.ExecutionContext.Implicits.global
import scala.concurrent.duration._
import scala.concurrent.{Await, Future}
import scala.io.Source
import scala.language.postfixOps
import scala.sys.process._
import scala.util.parsing.json._
import scala.util.{Failure, Success, Try}
//todo: make sure that some applications are installed.

trait Info {

  // scalastyle:off
  def info(msg: String) = println(s"Info: $msg")
  // scalastyle:on
}

object ResourceBuilder {
  def getIndexedName(name: String, index: Int): String = {
    index match {
      case 1 => name
      case _ => s"$name$index"
    }
  }

  private def replaceTemplates(text: String, templates: Map[String, String]): String =
    """\{\{([^{}]*)\}\}""".r.replaceSomeIn(text, {
      case scala.util.matching.Regex.Groups(name) => templates.get(name)
    })

  def getResource(path: String, map: Map[String, String]): String = {
    val fileContent = Source.fromFile(path).mkString
    replaceTemplates(fileContent, map)
  }
}

abstract class ModuleLock(checkCount: Int = 100) extends Info {
  val delay = 5

  def name: String

  def com(host: String): Try[String]

  def continueCondition(v: String, waitForModuleFor: Int): Boolean

  private var prevRes = "UNLIKLY RES"

  def fail = {
    // scalastyle:off
    println("failed to check " + name)
    // scalastyle:on
    throw new Exception("failed to check " + name)
  }

  def waitForModule(host: String, waitForModuleFor: Int, tries: Int = checkCount): Boolean = {
    if (tries == 0) {
      fail
      false
    } else {
      val res = com(host)
      res match {
        case Success(v) =>
          if (continueCondition(v.trim, waitForModuleFor)) {
            Thread.sleep(delay * 1000)

            val t = if (prevRes != v.trim) {
              prevRes = v.trim
              if (v.trim.length < 40)
                info(s"    $name in progress (${v.trim})")
              else
                info(s"    $name in progress")
              checkCount
            } else tries - 1
            waitForModule(host, waitForModuleFor, t)
          }
        case Failure(e) =>
          Thread.sleep(delay * 1000)
          waitForModule(host, waitForModuleFor, tries - 1)
      }
      true
    }
  }

  def waitForModuleIndefinitely(host: String, waitForModuleFor: Int = 0): Boolean = {
    val res = com(host)
    res match {
      case Success(v) =>
        if (continueCondition(v.trim, waitForModuleFor)) {
          if (v.trim.length < 40)
            info(s"    $name in progress (${v.trim})")
          else
            info(s"    $name in progress")
          Thread.sleep(delay * 1000)
          waitForModuleIndefinitely(host, waitForModuleFor)
        }
      case Failure(e) =>
        Thread.sleep(delay * 1000)
        waitForModuleIndefinitely(host, waitForModuleFor)
    }
    true
  }
}

case class DataDirs(casDataDirs: GenSeq[String],
                    casCommitLogDirs: GenSeq[String],
                    esDataDirs: GenSeq[String],
                    kafkaDataDirs: GenSeq[String],
                    zookeeperDataDir: String,
                    logsDataDir: String)

//case class DataDirs(m : Map[String,String])

case class InstDirs(intallationDir: String = "~/cm-well-new/cm-well", globalLocation: String = "/opt")

case class HaProxy(host: String, sitedown: String = "cm-well:8080")

object Host {
  var connectedToAkkaGrid = false

  def createHostsNames(name: String, fromIndex: Int, toIndex: Int): List[String] = {
    val digitNum = toIndex.toString.length
    val range = fromIndex to toIndex
    range.toList.map(index => s"${name}%0${digitNum}d".format(index))
  }

  def ctrl = cmwell.ctrl.client.CtrlClient

  def getIndexTxt(moduleIndex: Int) = {
    if (moduleIndex == 1) "" else s"$moduleIndex"
  }
}

trait OsType

case object Oracle extends OsType

case object Ubuntu extends OsType


abstract class Host(user: String,
                    password: String,
                    hostIps: Seq[String],
                    esSize: Int,
                    casSize:Int,
                    inet: String,
                    val cn: String,
                    val dc: String,
                    dataDirs: DataDirs,
                    instDirs: InstDirs,
                    wsPerMachine: Int,
                    allocationPlan: ModuleAllocations,
                    useAuthorization: Boolean,
                    deployJava: Boolean,
                    production: Boolean,
                    su: Boolean,
                    ctrlService: Boolean = false,
                    minMembers: Option[Int] = None,
                    haProxy: Option[HaProxy],
                    withElk: Boolean = false,
                    isDebug: Boolean = false,
                    subjectsInSpAreHttps: Boolean = false,
                    defaultRdfProtocol: String = "http",
                    diskOptimizationStrategy:String,
                    casUseCommitLog:Boolean) {
  val cmwellPropertiesFile = "cmwell.properties"

  var sudoerCredentials: Option[Credentials] = None

  def getUser = user

  def getHostIps = hostIps

  def getInet = inet

  def getDataDirs = dataDirs

  def getInstDirs = instDirs

  def getAllocationPlan = allocationPlan

  def getUseAuthorization = useAuthorization

  def getDeployJava = deployJava

  def getProduction = production

  def getSu = su

  def getCtrlSerice = ctrlService

  def getHaProxy = haProxy

  def getWithElk = withElk

  /*
    var useAuthorization = false
    var deployJava = false
    var production = false
    var devMode = false
   */

  def getMinMembers = minMembers.getOrElse(ips.size / 2 + 1)
  def getCasUseCommitLog = casUseCommitLog

  val esRegPort = 9201
  val esMasterPort = 9200

  def currentDir = command("pwd").get

  def getOs(host: String): OsType = {
    val osStr = command("""cat /etc/*-release""", host, false) match {
      case Success(str) => str.trim
      case Failure(err) => "oracle"
    }

    osStr match {
      case str: String if str.toLowerCase().contains("ubuntu") => Ubuntu
      case str: String if str.toLowerCase().contains("oracle") => Oracle
      case str: String                                         => Oracle
    }
  }

  def cssh = {
    checkProduction
    Future {
      command(s"cssh --username $user ${ips.mkString(" ")}")
    }
  }

  def jstat = {
    ips.par.map { ip =>
      // scalastyle:off
      ip -> command(s"ps aux | grep java | egrep -v 'starter|grep' | awk '{print $$2}' | xargs -I zzz ${getInstDirs.globalLocation}/cm-well/app/java/bin/jstat -gcutil zzz", ip, false).map(_.trim)
      // scalastyle:on
    }.toMap
  }

  def jstat(comp: String) = {
    ips.par.map { ip =>
      // scalastyle:off
      ip -> command(s"ps aux | grep java | egrep -v 'starter|grep' | grep $comp | awk '{print $$2}' | xargs -I zzz ${getInstDirs.globalLocation}/cm-well/app/java/bin/jstat -gcutil zzz", ip, false).map(_.trim)
      // scalastyle:on
    }.toMap
  }

  def jstat(comp: String, ip: String): Unit = {
    // scalastyle:off
    ParMap(ip -> command(s"ps aux | grep java | egrep -v 'starter|grep' | grep $comp | awk '{print $$2}' | xargs -I zzz ${getInstDirs.globalLocation}/cm-well/app/java/bin/jstat -gcutil zzz", ip, false).map(_.trim))
    // scalastyle:on
  }

  private val componentToJmxMapping = Map(
    "ws" -> PortManagers.ws.jmxPortManager.initialPort,
    "bg" -> PortManagers.bg.jmxPortManager.initialPort,
    "ctrl" -> PortManagers.ctrl.jmxPortManager.initialPort,
    "dc" -> PortManagers.dc.jmxPortManager.initialPort
  )

  def jconsole(component: String, dualmonitor: Boolean, host1: String, hosts: String*): Unit =
    jconsole(component, dualmonitor, Seq(host1) ++ hosts)

  def jconsole(component: String, dualmonitor: Boolean = false, hosts: GenSeq[String] = ips): Unit = {

    if (!dualmonitor) {

      val com = hosts.map(h => s"$h:${componentToJmxMapping(component)}").mkString(" ")
      info(com)
      Future {
        command(s"jconsole $com")
      }
    } else {
      val (hosts1, hosts2) = hosts.splitAt(hosts.size / 2)
      val com1 = hosts1.map(h => s"$h:${componentToJmxMapping(component)}").mkString(" ")
      val com2 = hosts2.map(h => s"$h:${componentToJmxMapping(component)}").mkString(" ")
      info(com1)
      info(com2)
      Future {
        command(s"jconsole $com1")
      }
      Future {
        command(s"jconsole $com2")
      }
    }

  }

  def dcSync(remoteHost: String, dc: String): Unit = {
    // scalastyle:off
    command(s"""curl -XPOST "http://${ips(0)}:9000/meta/sys/dc/$dc" -H "X-CM-Well-Type:Obj" -H "Content-Type:application/json" --data-binary '{"type":"remote" , "location" : "$remoteHost"  , "id" : "$dc"}'""")
    // scalastyle:on
  }

  def ips = hostIps.toList

  def calculateCpuAmount = {
<<<<<<< HEAD
    if(UtilCommands.isOSX) {
      val x = command("sysctl hw.physicalcpu", false).get.split(":")(1).trim.toInt
      info("mac cpu=" + x)
      x
    }
    else {
      command("lscpu", false).get.split('\n').map(_.split(':')).map(a => a(0) -> a(1)).toMap.getOrElse("CPU(s)", "0").trim.toInt
    }

=======
    if(UtilCommands.isOSX)
      command("sysctl hw.physicalcpu", false).get.split(":")(1).trim.toInt
    else
      command("lscpu", false).get.split('\n').map(_.split(':')).map(a => a(0) -> a(1)).toMap.getOrElse("CPU(s)", "0").trim.toInt
>>>>>>> ed2a093b
  }

  def getEsSize = esSize

  def createFile(path: String,
                 content: String,
                 hosts: GenSeq[String] = ips,
                 sudo: Boolean = false,
                 sudoer: Option[Credentials] = None) {
    hosts.foreach(host => createFile(path, content, host, sudo, sudoer))
  }

  def createFile(path: String,
                 content: String,
                 host: String,
                 sudo: Boolean,
                 sudoer: Option[Credentials]) {
    if (sudo)
      command(s"""echo -e '$content' | sudo tee $path > /dev/null""", host, true, sudoer)
    else
      command(s"""echo $$'$content' > $path""", host, false)
  }

  val shipperConfLocation = s"${instDirs.globalLocation}/cm-well/conf/logstash"
  val logstashJarLocation = s"${instDirs.globalLocation}/cm-well/app/logstash"
  val logstashConfName = "logstash.conf"
  val logstashJarName = "logstash-1.2.2-flatjar.jar"

  def addLogstash(esHost: String, hosts: GenSeq[String] = ips) {
    createLogstashConfFile(esHost, hosts)
    deployLogstash(hosts)
    startSendingLogsToLogstash(hosts)
  }

  def createLogstashConfFile(esHost: String, hosts: GenSeq[String] = ips) {
    val str = genLogstashConfFile(
      esHost,
      Map("BU" -> "TMS", "serviceID" -> "cm-well", "environmentID" -> "cm-well", "appID" -> "cm-well", "cluster" -> cn)
    )
    command(s"mkdir -p $shipperConfLocation", hosts, false)
    createFile(s"$shipperConfLocation/$logstashConfName", str, hosts)
  }

  def deployLogstash(hosts: GenSeq[String] = ips) {
    command(s"mkdir -p ${instDirs.globalLocation}/cm-well/app/logstash", hosts, false)
    rsync(s"components-extras/$logstashJarName", logstashJarLocation, hosts)
    val startFile =
      s"java -jar $logstashJarName agent -f $shipperConfLocation/$logstashConfName > /dev/null 2> /dev/null &"
    createFile(s"$logstashJarLocation/start.sh", startFile, hosts)
    command(s"cd $logstashJarLocation; chmod +x start.sh", hosts, false)
  }

  def startSendingLogsToLogstash(hosts: GenSeq[String] = ips) {
    command(s"cd $logstashJarLocation; ./start.sh", hosts, false)
  }

  def stopSendingLogsToLogstash(hosts: GenSeq[String] = ips) {
    killProcess("logstash", "")
  }

  def genLogstashConfFile(esHost: String, globalFields: Map[String, String]): String =
    LogstashConf.genLogstashConfFile(cn,
      esHost,
      globalFields,
      s"${instDirs.globalLocation}/cm-well/log",
      dataDirs.esDataDirs.size)

  private def resolveIndex(index: Int): String = {
    index match {
      case 1 => ""
      case _ => s"${index}"
    }
  }

  val deployment = new Deployment(this)

  //FIXME: was object inside a class, caused this nifty hard to track exception:
  /*
   * java.lang.NoSuchFieldError: LogLevel$module
   *  at Host.LogLevel(ctl.scala:415)
   *  at Main$$anon$1.<init>(scalacmd4970030751979185144.scala:10)
   *  at Main$.main(scalacmd4970030751979185144.scala:1)
   *  at Main.main(scalacmd4970030751979185144.scala)
   *  at sun.reflect.NativeMethodAccessorImpl.invoke0(Native Method)
   *  at sun.reflect.NativeMethodAccessorImpl.invoke(NativeMethodAccessorImpl.java:62)
   *  at sun.reflect.DelegatingMethodAccessorImpl.invoke(DelegatingMethodAccessorImpl.java:43)
   *  at java.lang.reflect.Method.invoke(Method.java:497)
   *  at scala.reflect.internal.util.ScalaClassLoader$$anonfun$run$1.apply(ScalaClassLoader.scala:70)
   *  at scala.reflect.internal.util.ScalaClassLoader$class.asContext(ScalaClassLoader.scala:31)
   *  at scala.reflect.internal.util.ScalaClassLoader$URLClassLoader.asContext(ScalaClassLoader.scala:101)
   *  at scala.reflect.internal.util.ScalaClassLoader$class.run(ScalaClassLoader.scala:70)
   *  at scala.reflect.internal.util.ScalaClassLoader$URLClassLoader.run(ScalaClassLoader.scala:101)
   *  at scala.tools.nsc.CommonRunner$class.run(ObjectRunner.scala:22)
   *  at scala.tools.nsc.ObjectRunner$.run(ObjectRunner.scala:39)
   *  at scala.tools.nsc.CommonRunner$class.runAndCatch(ObjectRunner.scala:29)
   *  at scala.tools.nsc.ObjectRunner$.runAndCatch(ObjectRunner.scala:39)
   *  at scala.tools.nsc.ScriptRunner.scala$tools$nsc$ScriptRunner$$runCompiled(ScriptRunner.scala:175)
   *  at scala.tools.nsc.ScriptRunner$$anonfun$runCommand$1.apply(ScriptRunner.scala:222)
   *  at scala.tools.nsc.ScriptRunner$$anonfun$runCommand$1.apply(ScriptRunner.scala:222)
   *  at scala.tools.nsc.ScriptRunner$$anonfun$withCompiledScript$1$$anonfun$apply$mcZ$sp$1.apply(ScriptRunner.scala:161)
   *  at scala.tools.nsc.ScriptRunner$$anonfun$withCompiledScript$1.apply$mcZ$sp(ScriptRunner.scala:161)
   *  at scala.tools.nsc.ScriptRunner$$anonfun$withCompiledScript$1.apply(ScriptRunner.scala:129)
   *  at scala.tools.nsc.ScriptRunner$$anonfun$withCompiledScript$1.apply(ScriptRunner.scala:129)
   *  at scala.tools.nsc.util.package$.trackingThreads(package.scala:43)
   *  at scala.tools.nsc.util.package$.waitingForThreads(package.scala:27)
   *  at scala.tools.nsc.ScriptRunner.withCompiledScript(ScriptRunner.scala:128)
   *  at scala.tools.nsc.ScriptRunner.runCommand(ScriptRunner.scala:222)
   *  at scala.tools.nsc.MainGenericRunner.run$1(MainGenericRunner.scala:85)
   *  at scala.tools.nsc.MainGenericRunner.process(MainGenericRunner.scala:98)
   *  at scala.tools.nsc.MainGenericRunner$.main(MainGenericRunner.scala:103)
   *  at scala.tools.nsc.MainGenericRunner.main(MainGenericRunner.scala)
   *
   *  changed it to an anon val, which is ugly, but works.
   *  this is a TEMPORARY PATCH!
   *  @michaelirzh : please refactor!!!
   */
  val LogLevel = new {
    def warn = deployment.componentProps.collect { case lc: LoggingComponent => lc }.foreach(lc => lc.LogLevel.warn)

    def error = deployment.componentProps.collect { case lc: LoggingComponent => lc }.foreach(lc => lc.LogLevel.error)

    def info = deployment.componentProps.collect { case lc: LoggingComponent => lc }.foreach(lc => lc.LogLevel.info)

    def debug = deployment.componentProps.collect { case lc: LoggingComponent => lc }.foreach(lc => lc.LogLevel.debug)
  }

  private val jwt = sys.env.getOrElse(
    "PUSER_TOKEN",
    "eyJhbGciOiJIUzI1NiIsInR5cCI6IkpXVCJ9.eyJzdWIiOiJwVXNlciIsImV4cCI6NDYzODkwMjQwMDAwMCwicmV2IjoxfQ.j-tJCGnWHbJ-XAUJ1wyHxMlnMaLvO6IO0fKVjsXOzYM"
  )
  private val rootDigest =
    sys.env.getOrElse("ROOT_DIGEST", "$2a$10$MKrHtymBOyfE67dZnbEdeOEB336uOXwYetVU28djINKjUTs2da6Km")
  private val rootDigest2 = sys.env.getOrElse("ROOT_DIGEST2", "199245447fd82dd38f84c000da94cf1d")

  var verbose = false

  var deb = isDebug

  def debug: Boolean = deb

  def debug_=(v: Boolean) = {
    deb = v
    // scalastyle:off
    println("The ports are:\nws: 5010\nbatch: 5009\nctrl: 5011\ncw: 5012\ndc: 5013\nbg: 5014")
    // scalastyle:on
  }

  var doInfo = true

  // scalastyle:off
  def info(msg: String) = if (doInfo) println(s"Info: $msg")
  // scalastyle:on

  def warn(msg: String) = {
    // scalastyle:off
    println(s"Warning: $msg")
    // scalastyle:on
  }

  def warnPrompt = {
    // scalastyle:off
    println("Warning: Are you sure you want to continue: (yes/no)")
    // scalastyle:on
    val ln = scala.io.StdIn.readLine()
    if (ln != "yes") {
      throw new Exception("You chose to not continue the process.")
    }
  }

  def getMode: String

  def getCassandraHostIDs(host: String): String

  def getElasticsearchMasters: Int

  def isSu = su

  // scalastyle:off
  def help = println(Source.fromFile("readme").mkString)
  // scalastyle:on

  //def hosts = ips.map(ip => s"${user}@${ip}")
  def getSeedNodes: List[String]

  def javaPath = s"${instDirs.globalLocation}/cm-well/app/java/bin"

  def utilsPath = s"${instDirs.globalLocation}/cm-well/bin/utils"

  def homeBinPath = "~/bin"

  def path: String = s"$javaPath:$utilsPath:$homeBinPath:$$PATH"

  private def ipsToSsh(u: String = user, ips: GenSeq[String]) =
    ips.map(ip => if (ip.indexOf("@") == -1) s"${u}@${ip}" else ip)

  private def timeStamp = System.currentTimeMillis / 1000

  private var lastProdCheckTimeStamp = 0L

  private def checkProduction {
    val interval = 60 * 60

    if (production && (timeStamp - lastProdCheckTimeStamp > interval)) {
      // scalastyle:off
      println("This is a production cluster. Are you sure you want to do this operation: (yes/no)")
      // scalastyle:on
      val ln = scala.io.StdIn.readLine()

      if (ln != "yes") {
        throw new Exception(
          "This operation is not allowed on a production environment. Please remove: production = true from this cluster's definition file"
        )
      } else {
        lastProdCheckTimeStamp = timeStamp
      }
    }
  }

  //  var intallationDir = "~/cm-well-new/cm-well"
  //  var globalLocation = "/opt"

  case class Credentials(name: String, pass: String)

  def gainTrust: Unit = gainTrust()

  def gainTrust(u: String = user, p: String = "", hosts: GenSeq[String] = ips) {
    val sshLocation = s"${sys.env("HOME")}/.ssh"
    val privateKey = s"$sshLocation/id_rsa"
    val publicKey = s"$privateKey.pub"
    val hasPrivateKey = new java.io.File(privateKey).exists
    val hasPublicKey = new java.io.File(publicKey).exists
    val hasKey = hasPrivateKey && hasPublicKey
    if (!hasKey) {
      info("  key not found, generating install key.")
      //ssh-keygen asks for overwrite in case the private key exists, so deleting before.
      Seq("bash", "-c", s"rm -f $privateKey; ssh-keygen -q -t rsa -b 4096 -N '' -C '' -f $privateKey").!!
    }
    val pass = if (p != "") p else scala.io.StdIn.readLine(s"Please enter password for $u\n")
    val sshHosts = ipsToSsh(u, hosts)
    sshHosts.seq.foreach { sshHost =>
      Seq("ssh-keygen", "-R", sshHost).!!
    }
    sshHosts.foreach { sshHost =>
      val cmd = Seq("bash", "-c", s"read PASS; ${UtilCommands.sshpass} -p $$PASS ssh-copy-id -i $privateKey -o StrictHostKeyChecking=no $sshHost")
      // scalastyle:off
      if (verbose) println("command: " + cmd.mkString(" "))
      // scalastyle:on
      (Seq("bash", "-c", s"echo -e -n $pass\\\\n") #| cmd).!!
    }
  }

  def refreshUserState(user: String, sudoer: Option[Credentials], hosts: GenSeq[String] = ips): Unit = {
    // temp disabled for OSX till new cons available...
    val pubKeyOpt = sys.env.get("SSH_DEV_KEY")
    if (!UtilCommands.isOSX && pubKeyOpt.isDefined) {
      val pubKey = pubKeyOpt.get
      val userSshDir = s"/home/$user/.ssh"
      val rootSshDir = "/root/.ssh"
      val fileName = "authorized_keys"
      val rootVarMap = Map("STR" -> pubKey, "DIR" -> rootSshDir, "FILE" -> fileName)
      // scalastyle:off
      val cmdTemplate = "%smkdir -p $DIR; %ssed -i -e '\\$a\\' $DIR/$FILE 2> /dev/null; %sgrep -q '$STR' $DIR/$FILE 2> /dev/null || echo -e '$STR' | %stee -a $DIR/$FILE > /dev/null"
      // scalastyle:on
      val rootCmd = cmdTemplate.format(Seq.fill(4)("sudo "): _*)
      val userCmd = cmdTemplate.format(Seq.fill(4)(""): _*)
      sudoer.foreach(_ => command(rootCmd, hosts, sudo = true, sudoer, rootVarMap))
      val userVarMap = Map("STR" -> pubKey, "DIR" -> userSshDir, "FILE" -> fileName)
      command(userCmd, hosts, sudo = false, sudoer = None, variables = userVarMap)
      //add the file that removes the annoying ssh log in message
      command("touch ~/.hushlogin", hosts, sudo = false)
    }
  }

  //def gainTrustNoPass(u : String = user , p : String = "", hosts : GenSeq[String] = ips.par)

  def validateNumberOfMasterNodes(num: Int, size: Int): Boolean = (num % 2) == 1 && num <= size && num >= 3

  def absPath(path: String) = Seq("bash", "-c", s"cd ${path}; pwd").!!.replace("\n", "")

  val nodeToolLocation = s"${instDirs.globalLocation}/cm-well/app/cas/cur/bin/nodetool"

  def nodeToolPath = nodeToolLocation

  def pingAddress = ips(0)

  def esHealthAddress = ":9200/_cluster/health?pretty=true"

  def cassandraStatus(host: String): Try[String] = {
    command(
      s"JAVA_HOME=${instDirs.globalLocation}/cm-well/app/java/bin $nodeToolPath status 2> /dev/null | grep UN | wc -l",
      host,
      false
    ).map(_.trim)
  }

  case class CassandraLock() extends ModuleLock {
    def name: String = "Cassandra boot"

    def com(host: String): Try[String] = cassandraStatus(host)

    def continueCondition(v: String, waitFor: Int): Boolean = v.toInt < waitFor
  }

  case class CassandraDNLock() extends ModuleLock {
    def name: String = "CassandraDownNodes counter"

    def com(host: String): Try[String] =
      command(
        s"JAVA_HOME=${instDirs.globalLocation}/cm-well/app/java/bin $nodeToolPath status 2> /dev/null | grep DN | wc -l",
        host,
        false
      )

    def continueCondition(v: String, waitFor: Int): Boolean = v.toInt < waitFor
  }

  case class ElasticsearchLock(checkHost: String = ips(0)) extends ModuleLock {
    def name: String = "Elasticsearch boot"

    def com(host: String): Try[String] = {
      val r = command("curl -sX GET http://" + checkHost + esHealthAddress, host, false)
      r match {
        case Success(v) =>
          Try(JSON.parseFull(v.trim).get.asInstanceOf[Map[String, Any]]("number_of_nodes").toString.trim.split('.')(0))
        case Failure(e) => Failure(e)
      }
    }

    def continueCondition(v: String, waitFor: Int): Boolean = v.trim.toInt < waitFor
  }

  case class ElasticsearchStatusLock(colors: String*) extends ModuleLock {
    override val delay = 20

    def name: String = s"Waiting for Elasticsearch ${colors.mkString(", ")} status"

    def com(host: String): Try[String] = elasticsearchStatus(host)

    def continueCondition(v: String, waitFor: Int): Boolean = !colors.contains(v.toLowerCase)
  }

  case class NoKnownHostsLock() extends ModuleLock {
    override def name: String = "Updating known hosts"

    override def continueCondition(v: String, waitForModuleFor: Int): Boolean = v.contains("known-cmwell-hosts")

    override def com(host: String): Try[String] =
      command("curl -sX GET http://" + host + ":9000/meta/sys?format=ntriples")
  }

  def webServerStatus(host: String) = command("curl -Is http://" + host + ":9000/")

  case class WebServiceLock() extends ModuleLock {
    def name: String = "Web Service boot"

    def com(host: String): Try[String] = webServerStatus(host)

    def continueCondition(v: String, waitFor: Int): Boolean = {
      val containsCmwellHeader = v.contains("X-CMWELL-Hostname:")
      val first = v.lineStream.head
      !(containsCmwellHeader && (first.contains("200") || first.contains("404") || first.contains("503")))
    }
  }

  val dataInitializer = new DataInitializer(this, jwt, rootDigest, rootDigest2)

  def shutDownDataInitializer() = dataInitializer.shutdownMaterializerAndActorSystem()

  implicit class StringExtensions(s: String) {
    def takeRightWhile(p: (Char) => Boolean): String = s.takeRight(s.reverseIterator.takeWhile(p).length)
  }

  def createCassandraRackProperties(hosts: GenSeq[String] = ips.par) {
    hosts.zipWithIndex.foreach { ip =>
      val content = s"dc=DC1\nrack=RAC${ip._2 + 1}"
      command(s"""echo "$content" > ${instDirs.globalLocation}/cm-well/conf/cas/cassandra-rackdc.properties""",
        ip._1,
        false)
      for (i <- 2 to dataDirs.casDataDirs.size)
        command(s"""echo "$content" > ${instDirs.globalLocation}/cm-well/conf/cas$i/cassandra-rackdc.properties""",
          ip._1,
          false)
    }
  }

  def createUser(user: String = "u", pass: String = "said2000", hosts: GenSeq[String] = ips.par, sudoer: Credentials) {
    command(s"sudo useradd $user", hosts, true, Some(sudoer))
    command(s"echo '$user:$$USERPASS' | sudo chpasswd", hosts, true, Some(sudoer), Map("USERPASS" -> pass))
  }

  def sudoComm(com: String) = s"""sudo bash -c \"\"\"${com}\"\"\""""

  def elasticsearchStatus(host: String) = {
    val r = command("curl -sX GET http://" + ips(0) + esHealthAddress, host, false)
    r match {
      case Success(v) =>
        Try(JSON.parseFull(v.trim).get.asInstanceOf[Map[String, Any]]("status").toString.trim.split('.')(0))
      case Failure(e) => Failure(e)
    }
  }

  def command(com: String, hosts: GenSeq[String], sudo: Boolean): GenSeq[Try[String]] = {
    command(com, hosts, sudo, None)
  }

  def command(com: String, hosts: GenSeq[String], sudo: Boolean, sudoer: Option[Credentials]): GenSeq[Try[String]] = {
    hosts.map { host =>
      command(com, host, sudo, sudoer)
    }
  }

  def command(com: String,
              hosts: GenSeq[String],
              sudo: Boolean,
              sudoer: Option[Credentials],
              variables: Map[String, String]): GenSeq[Try[String]] = {
    hosts.map(host => command(com, host, sudo, sudoer, variables))
  }

  def command(com: String, host: String, sudo: Boolean): Try[String] = {
    command(com, host, sudo, None)
  }

  def command(com: String, host: String, sudo: Boolean, sudoer: Option[Credentials]): Try[String] = {
    command(com, host, sudo, sudoer, Map[String, String]())
  }

  def command(com: String,
              host: String,
              sudo: Boolean,
              sudoer: Option[Credentials],
              variables: Map[String, String]): Try[String] = {
    if (sudo && isSu && sudoer.isEmpty)
      throw new Exception(s"Sudoer credentials must be available in order to use sudo")
    if (!ips.contains(host) && host != haProxy.map(x => x.host).getOrElse(""))
      throw new Exception(s"The host $host is not part of this cluster")
    val (readVarsLine, varValues) = variables.fold(("", "")) {
      case ((readVarsStr, varValuesForEcho), (varName, value)) =>
        (s"$readVarsStr read $varName;", s"$varValuesForEcho$value\\\\n")
    }
    val (commandLine, process) = if (sudo && isSu) {

      // scalastyle:off
      //old version that get stuck sometimes - val command = s"""ssh -o StrictHostKeyChecking=no ${sudoer.get.name}@$host bash -c $$'{ export PATH=$path; read PASS; ./sshpass -p $$PASS bash -c "${escapedCommand(com)}"; }'"""
      val cmd = s"""ssh -o StrictHostKeyChecking=no -o LogLevel=ERROR ${sudoer.get.name}@$host export PATH=$path;$readVarsLine read PASS; sshpass -p $$PASS bash -c "${escapedCommand(com)}""""
      // scalastyle:on
      (cmd, Seq("bash", "-c", s"echo -e $varValues${sudoer.get.pass}") #| cmd)
    } else {
      if (variables.nonEmpty) {
        val cmd =
          s"""ssh -o StrictHostKeyChecking=no -o LogLevel=ERROR $user@$host export PATH=$path;$readVarsLine bash -c "${escapedCommand(
            com
          )}""""
        (cmd, Seq("bash", "-c", s"echo -e ${varValues.dropRight(1)}") #| cmd)
      } else {
        val cmd =
          Seq("ssh", "-o", "StrictHostKeyChecking=no", "-o", "LogLevel=ERROR", s"$user@$host", s"PATH=$path $com")
        (cmd.mkString(" "), Process(cmd))
      }
    }
    // scalastyle:off
    if (verbose) println("command: " + commandLine)
    // scalastyle:on
    Try(process.!!)
  }

  private def escapedCommand(cmd: String) =
    cmd.replace("\"", "\\\"") // old version for $'..' bash string: cmd.replace("\"", "\\\\\"").replace("'", "\\'")

  def command(com: String, sudo: Boolean = false): Try[String] = {
    if (sudo && isSu)
      Try(sudoComm(com).!!)
    else {
      val seq = Seq("bash", "-c", com)
      // scalastyle:off
      if (verbose) println("local command: " + seq.mkString(" "))
      // scalastyle:on
      Try(seq.!!)
    }
  }

  def rsync(from: String, to: String, hosts: GenSeq[String], sudo: Boolean = false): GenSeq[Try[String]] = {
    val h = hosts.map(host => if (host.indexOf("@") == -1) s"${user}@${host}" else host)
    h.map { host =>
      _rsync(from, to, host, sudo = sudo)
    }
  }

  def _rsync(from: String, to: String, host: String, tries: Int = 10, sudo: Boolean): Try[String] = {
    val seq = Seq("rsync", "-e", "ssh -o LogLevel=ERROR", "-Paz", "--delete", from, host + ":" + to)

    // scalastyle:off
    if (verbose) println("command: " + seq.mkString(" "))
    // scalastyle:on
    val res = Try(seq.!!)
    res match {
      case Success(r)   => res
      case Failure(err) => if (tries == 0) res else _rsync(from, to, host, tries - 1, sudo)
    }
  }

  def removeDataDirs: Unit = removeDataDirs()

  def removeDataDirs(i: GenSeq[String] = ips.par) {

    command(s"rm -rf ${instDirs.intallationDir}", i, false)

    dataDirs.casDataDirs.foreach { cas =>
      command(s"rm -rf ${cas}", i, false)
    }

    dataDirs.casCommitLogDirs.foreach { ccl =>
      command(s"rm -rf ${ccl}", i, false)
    }

    dataDirs.esDataDirs.foreach { es =>
      command(s"rm -rf ${es}", i, false)
    }

    command(s"rm -rf ${dataDirs.logsDataDir}", i, false)
  }

  def createDataDirs(): Unit = createDataDirs(ips.par)

  def createDataDirs(hosts: GenSeq[String]) {
    info("creating data directories")

    info("  creating installation directory")
    command(s"mkdir -p ${instDirs.intallationDir}/", hosts, false)
    deployment.componentProps.collect { case cp: DataComponent => cp }.foreach {
      _.createDataDirectories(hosts)
    }

    info("  creating log data directory")
    command(s"mkdir -p ${dataDirs.logsDataDir}", hosts, false)

    info("finished creating data directories")
  }

  def deployComponents(hosts: GenSeq[String] = ips.par) {
    deployment.componentProps.foreach(_.deployComponent(hosts = hosts))
  }

  def genResources(hosts: GenSeq[String] = ips) {
    deployment.createResources(mkScripts(hosts))
  }

  def genEsResources(hosts: GenSeq[String]) {
    deployment.createResources(mkScripts(hosts).filter(_.isInstanceOf[ElasticsearchConf]))
  }

  def genCtrlResources(hosts: GenSeq[String]) {
    deployment.createResources(mkScripts(hosts).filter(_.isInstanceOf[CtrlConf]))
  }

  def deployApplication: Unit = deployApplication()

  def deployApplication(hosts: GenSeq[String] = ips.par) {
    syncLib(hosts)
    info("deploying application")
    info("  creating application directories")
    //command(s"mkdir -p ${instDirs.intallationDir}/", hosts, false)

    // scalastyle:off
    command(s"mkdir ${instDirs.intallationDir}/app ${instDirs.intallationDir}/conf ${instDirs.intallationDir}/data ${instDirs.intallationDir}/bin", hosts, false)
    command(s"mkdir ${instDirs.intallationDir}/app/bg ${instDirs.intallationDir}/app/ctrl ${instDirs.intallationDir}/app/dc ${instDirs.intallationDir}/app/cas ${instDirs.intallationDir}/app/es ${instDirs.intallationDir}/app/ws ${instDirs.intallationDir}/app/scripts ${instDirs.intallationDir}/app/tools", hosts, false)
    // scalastyle:on
    command(s"ln -s ${dataDirs.logsDataDir} ${instDirs.intallationDir}/log", hosts, false)
    info("  deploying components")
    deployComponents(hosts)
    //info("  extracting components")
    //extractComponents(hosts)
    info("  creating symbolic links")

    deployment.componentProps.collect { case cp: DataComponent => cp }.foreach {
      _.linkDataDirectories(hosts)
    }
    deployment.componentProps.collect { case cp: LoggingComponent => cp }.foreach {
      _.createLoggingDirectories(hosts)
    }
    deployment.componentProps.collect { case cp: ConfigurableComponent => cp }.foreach {
      _.createConigurationsDirectoires(hosts)
    }

    rsync("./scripts/", s"${instDirs.intallationDir}/app/scripts/", hosts)

    info("  creating links in app directory")
    createAppLinks(hosts)
    rsync(s"./components/mx4j-tools-3.0.1.jar", s"${instDirs.intallationDir}/app/cas/cur/lib/", hosts)
    info("  creating scripts")
    genResources(hosts)
    info("  deploying plugins")
    rsyncPlugins(hosts)
    info("  linking libs")
    linkLibs(hosts)
    info("finished deploying application")
  }

   def verifyCasConfigNotChanged = {
     info("verify that cas yaml config not changed")
     CassandraConf.checksum
  }

  private def createAppLinks(hosts: GenSeq[String]) = {
    // scalastyle:off
    command(s"test -L ${instDirs.globalLocation}/cm-well/app/bg/logs || ln -s ${instDirs.globalLocation}/cm-well/log/bg/ ${instDirs.globalLocation}/cm-well/app/bg/logs", hosts, false)
    command(s"test -L ${instDirs.globalLocation}/cm-well/app/ws/logs || ln -s ${instDirs.globalLocation}/cm-well/log/ws/ ${instDirs.globalLocation}/cm-well/app/ws/logs", hosts, false)
    command(s"mkdir -p ${instDirs.globalLocation}/cm-well/log/cw/", hosts, false)
    command(s"test -L ${instDirs.globalLocation}/cm-well/app/ws/cw-logs || ln -s ${instDirs.globalLocation}/cm-well/log/cw/ ${instDirs.globalLocation}/cm-well/app/ws/cw-logs", hosts, false)
    command(s"test -L ${instDirs.globalLocation}/cm-well/app/ctrl/logs || ln -s ${instDirs.globalLocation}/cm-well/log/ctrl/ ${instDirs.globalLocation}/cm-well/app/ctrl/logs", hosts, false)
    command(s"test -L ${instDirs.globalLocation}/cm-well/app/dc/logs || ln -s ${instDirs.globalLocation}/cm-well/log/dc/ ${instDirs.globalLocation}/cm-well/app/dc/logs", hosts, false)

    command(s"test -L ${instDirs.globalLocation}/cm-well/app/bg/conf || ln -s ${instDirs.globalLocation}/cm-well/conf/bg/ ${instDirs.globalLocation}/cm-well/app/bg/conf", hosts, false)
    command(s"test -L ${instDirs.globalLocation}/cm-well/app/ws/conf || ln -s ${instDirs.globalLocation}/cm-well/conf/ws/ ${instDirs.globalLocation}/cm-well/app/ws/conf", hosts, false)
    command(s"mkdir -p ${instDirs.globalLocation}/cm-well/conf/cw/", hosts, false)
    command(s"test -L ${instDirs.globalLocation}/cm-well/app/ws/cw-conf || ln -s ${instDirs.globalLocation}/cm-well/conf/cw/ ${instDirs.globalLocation}/cm-well/app/ws/cw-conf", hosts, false)
    command(s"test -L ${instDirs.globalLocation}/cm-well/app/ctrl/conf || ln -s ${instDirs.globalLocation}/cm-well/conf/ctrl/ ${instDirs.globalLocation}/cm-well/app/ctrl/conf", hosts, false)
    command(s"mkdir -p ${instDirs.globalLocation}/cm-well/conf/dc/", hosts, false)
    command(s"test -L ${instDirs.globalLocation}/cm-well/app/dc/conf || ln -s ${instDirs.globalLocation}/cm-well/conf/dc/ ${instDirs.globalLocation}/cm-well/app/dc/conf", hosts, false)
    // scalastyle:on
  }

  def mkScripts(ips: GenSeq[String] = ips): GenSeq[ComponentConf] = {
    null
  }

  def redeploy: Unit = redeploy()

  def redeploy(hosts: GenSeq[String] = ips.par) {
    checkProduction
    stop(false, hosts)
    clearApp(hosts)
    deployApplication(hosts)
  }

  def updateWebService: Unit = updateWebService()

  def updateWebService(hosts: GenSeq[String] = ips) {
    hosts.foreach { h =>
      command(s"cd ${instDirs.globalLocation}/cm-well/app/ws; mkdir tmp", List(h), false)
      rsync("./components/cmwell-ws_2.10-1.0.1-SNAPSHOT-dist.zip",
        s"${instDirs.globalLocation}/cm-well/app/ws/tmp/cmwell-ws_2.10-1.0.1-SNAPSHOT-dist.zip",
        List(h))
      command(s"cd ${instDirs.globalLocation}/cm-well/app/ws/tmp; unzip cmwell-ws_2.10-1.0.1-SNAPSHOT-dist.zip",
        hosts,
        false)
      stopWebservice(List(h))
      command(s"rm -rf ${instDirs.intallationDir}/cm-well/app/ws/cmwell-ws-1.0.1-SNAPSHOT", List(h), false)
      command(s"rm ${instDirs.globalLocation}/cm-well/app/ws/RUNNING_PID", List(h), false)
      command(
        s"mv ${instDirs.globalLocation}/cm-well/app/ws/tmp/cmwell-ws-1.0.1-SNAPSHOT ${instDirs.globalLocation}/cm-well/app/ws/cmwell-ws-1.0.1-SNAPSHOT",
        List(h),
        false
      )
      startWebservice(List(h))
    }
  }

  def removeCmwellSymLink(): Unit = removeCmwellSymLink(ips.par)

  def removeCmwellSymLink(hosts: GenSeq[String]) {
    command(s"unlink ${instDirs.globalLocation}/cm-well 2> /dev/null", hosts, false)
  }

  def createCmwellSymLink(sudoer: Option[Credentials]): Unit = createCmwellSymLink(ips.par, sudoer)

  def createCmwellSymLink(hosts: GenSeq[String], sudoer: Option[Credentials] = None) {
    removeCmwellSymLink(hosts)
    command(
      s"sudo ln -s ${instDirs.intallationDir} ${instDirs.globalLocation}/cm-well; sudo chown -h $user:$user ${instDirs.globalLocation}/cm-well",
      hosts,
      true,
      sudoer
    )
  }

  def registerCtrlService(hosts: GenSeq[String], sudoer: Credentials) {
    if (ctrlService) {
      //remove the old ctrl (the link one) - if exists
      command("sudo rm -f /etc/init.d/ctrl", hosts, true, Some(sudoer))
      command(s"mkdir -p ${instDirs.globalLocation}/cm-well/conf/ctrl", hosts, false)
      createFile(s"${instDirs.globalLocation}/cm-well/conf/ctrl/ctrl",
        Source.fromFile("scripts/templates/ctrl").mkString.replace("{{user}}", user),
        hosts)
      command(s"chmod +x ${instDirs.globalLocation}/cm-well/conf/ctrl/ctrl", hosts, false)
      // it's used inside echo -e that will remove the \\ to \ and then another echo -e that will make the actual new line
      val cmwellRunner = Source.fromFile("scripts/templates/cmwell-runner").mkString.replace("\n", "\\\\n")
      createFile("/etc/init.d/cmwell-runner", cmwellRunner, hosts, true, Some(sudoer))
      command("sudo chmod +x /etc/init.d/cmwell-runner", hosts, true, Some(sudoer))
      hosts.foreach { host =>
        getOs(host) match {
          case Ubuntu =>
            command("sudo update-rc.d cmwell-runner defaults", host, true, Some(sudoer))
          case Oracle =>
            command("sudo chkconfig --add cmwell-runner", host, true, Some(sudoer))
            command("sudo chkconfig cmwell-runner on", host, true, Some(sudoer))
        }
      }
      command("sudo service cmwell-runner start", hosts, true, Some(sudoer))
    }
  }

  def disks: GenSet[String] = {
    val DataDirs(casDataDirs, casCommitLogDirs, esDataDirs, kafkaDataDirs, zookeeperDataDir, logsDataDir) = dataDirs
    val dirs = casDataDirs ++ casCommitLogDirs ++ esDataDirs ++ kafkaDataDirs ++ Seq(zookeeperDataDir,
      logsDataDir,
      instDirs.intallationDir)
    dirs.map(dir => dir.substring(0, dir.lastIndexOf("/"))).toSet
  }

  def disksWithAncestors(disks: GenSet[String]): GenSet[String] = {
    def addSlash(p: String) = p match {
      case ""  => "";
      case "/" => "/";
      case _   => p + "/"
    }

    disks.flatten { disk =>
      val splitted = disk.split("/").map(p => if (p.isEmpty) "/" else p)
      val ancestors = splitted.scan("")((p, dir) => addSlash(p) + dir)
      ancestors.filterNot(p => p.isEmpty || p == "/")
    }
  }

  def unprepareMachines(): Unit = unprepareMachines(ips.par)

  def unprepareMachines(hosts: GenSeq[String]) {
    purge(hosts)
    removeDataDirs(hosts)
    removeCmwellSymLink(hosts)
  }

  def changeOwnerAndAddExcutePermission(hosts: GenSeq[String],
                                        dirs: GenSeq[String],
                                        user: String,
                                        sudoer: Credentials): Unit = {
    dirs.foreach(dir => command(s"sudo chmod +x $dir; sudo chown $user:$user $dir", hosts, true, Some(sudoer)))
  }

  def changeKernelSettings(user: String, sudoer: Credentials, hosts: GenSeq[String]): Unit = {
    hosts.foreach { host =>
      val maxMapCount = command(s"sudo sysctl -n vm.max_map_count", host, true, Some(sudoer)).map(_.trim.toLong)
      maxMapCount match {
        case Success(currentMax) =>
          val minimumRequiredByEs = 262144
          if (currentMax < minimumRequiredByEs) {
            val cmwellKernelConf = Source.fromFile("scripts/templates/60-cm-well.conf").mkString.replace("\n", "\\\\n")
            createFile("/etc/sysctl.d/60-cm-well.conf", cmwellKernelConf, host, true, Some(sudoer))
            command("sudo sysctl -p /etc/sysctl.d/60-cm-well.conf", host, true, Some(sudoer))
          }
        // scalastyle:off
        case Failure(ex) => println(s"Failed getting vm.max_map_count from host $host. The execption message is: ${ex.getMessage}")
        // scalastyle:on
      }

    }
  }

  def prepareMachines(): Unit = prepareMachines(ips.par, "", "", "")

  def prepareMachines(hosts: String*): Unit = prepareMachines(hosts, "", "", "")

  def prepareMachines(hosts: GenSeq[String], sudoerName: String, sudoerPass: String, userPass: String) {
    val sudoerNameFinal: String =
      if (sudoerName != "") sudoerName else scala.io.StdIn.readLine("Please enter sudoer username\n")
    val sudoerPassword: String =
      if (sudoerPass != "") sudoerPass else scala.io.StdIn.readLine(s"Please enter $sudoerNameFinal password\n")

    // scalastyle:off
    println(s"Gaining trust of sudoer account: $sudoerNameFinal")
    // scalastyle:on
    gainTrust(sudoerNameFinal, sudoerPassword, hosts)
    sudoerCredentials = Some(Credentials(sudoerNameFinal, sudoerPassword))
    val sudoer = sudoerCredentials.get
    copySshpass(hosts, sudoer)
    // scalastyle:off
    println("We will now create a local user 'u' for this cluster")
    // scalastyle:on
    val pass = if (userPass != "") userPass else scala.io.StdIn.readLine(s"Please enter $user password\n")
    createUser(user, pass, hosts, sudoer)
    // scalastyle:off
    println(s"Gaining trust of the account $user")
    // scalastyle:on
    gainTrust(user, pass, hosts)
    refreshUserState(user, Some(sudoer), hosts)
    changeOwnerAndAddExcutePermission(hosts, disksWithAncestors(disks).toSeq, user, sudoer)
    changeKernelSettings(user, sudoer, hosts)
    createDataDirs(hosts)
    createCmwellSymLink(hosts, Some(sudoer))
    registerCtrlService(hosts, sudoer)
    finishPrepareMachines(hosts, sudoer)
  }

  protected def finishPrepareMachines(hosts: GenSeq[String], sudoer: Credentials) = {
     deleteSshpass(hosts, sudoer)
    info("Machine preparation was done. Please look at the console output to see if there were any errors.")
  }

  private def copySshpass(hosts: GenSeq[String], sudoer: Credentials): Unit = {
    //only copy sshpass if it's an internal one
    if (UtilCommands.linuxSshpass == "bin/utils/sshpass") {
      hosts.foreach(host => s"ssh -o StrictHostKeyChecking=no -o LogLevel=ERROR ${sudoer.name}@$host mkdir -p ~/bin".!!)
      hosts.foreach(
        host =>
          Seq("rsync",
            "-z",
            "-e",
            "ssh -o StrictHostKeyChecking=no -o LogLevel=ERROR",
            UtilCommands.linuxSshpass,
            s"${sudoer.name}@$host:~/bin/") !!
      )
    }
  }

  private def deleteSshpass(hosts: GenSeq[String], sudoer: Credentials): Unit = {
    info("delete ssh pass")
    command("rm ~/bin/sshpass", hosts, true, Some(sudoer))

  }

  def prepareMachinesNonInteractive: Unit = prepareMachinesNonInteractive()

  def prepareMachinesNonInteractive(sudoerName: String = "mySudoer",
                                    sudoerPass: String = "said2000",
                                    uPass: String = "said2000",
                                    hosts: GenSeq[String] = ips.par) {
    gainTrust(sudoerName, sudoerPass, hosts)
    val sudoer = Credentials(sudoerName, sudoerPass)
    sudoerCredentials = Some(sudoer)
    copySshpass(hosts, sudoer)
    createUser(pass = uPass, hosts = hosts, sudoer = sudoer)
    gainTrust("u", uPass, hosts)
    refreshUserState("u", Some(sudoer))
    changeOwnerAndAddExcutePermission(hosts, disksWithAncestors(disks).toSeq, user, sudoer)
    createDataDirs()
    createCmwellSymLink(Some(sudoer))
    registerCtrlService(hosts, sudoer)
    //    deleteSshpass(hosts, sudoer)
  }

  def deploy: Unit = deploy()

  def deploy(hosts: GenSeq[String] = ips.par) {
    checkProduction
    deployApplication(hosts)
  }

  def getNewHostInstance(ipms: Seq[String]): Host

  def cassandraNetstats = {
    // scalastyle:off
    println(command(s"JAVA_HOME=${instDirs.globalLocation}/cm-well/app/java/bin $nodeToolPath netstats 2> /dev/null", ips(0), false).get)
    // scalastyle:on
  }

  def removeNode(host: String): Unit = {
    checkProduction
    connectToGrid
    if (CtrlClient.currentHost == host) CtrlClient.init((ips.toSet - host).head)

    purge(Seq(host))
    Host.ctrl.waitForHealth
    Thread.sleep(20000)
    info("Removing node from Grid")
    Host.ctrl.removeNode(host)

  }

  def addNodesSH(hosts: Seq[String]) {
    addNodes(hosts)
    sys.exit(0)
  }

  def removeNodeSH(ip: String) {
    removeNode(ip)
    sys.exit(0)
  }

  def addNodes(ipms: Seq[String], sudoerName: String = "", sudoerPass: String = "", userPass: String = ""): Host = {
    connectToGrid
    val activeNodes = Try(Await.result(Host.ctrl.getActiveNodes, 10 seconds)).getOrElse(ActiveNodes(Set.empty[String]))
    val addedInstances = getNewHostInstance(ipms)

    //Due to Dudi's request prepare machine isn't run by default and must be run manually (to spare the need for passwords)
    //addedInstances.prepareMachines(addedInstances.ips.par, sudoerName = sudoerName, sudoerPass = sudoerPass, userPass = userPass)
    addedInstances.purge()

    val hostsToRemove = Set.empty[String] //ipMappings.m.map(_.ip).toSet -- activeNodes.an

    addedInstances.deploy(addedInstances.ips)
    addedInstances.startCtrl(addedInstances.ips)

    Thread.sleep(20000)

    ipms.foreach(Host.ctrl.addNode)

    addedInstances.startDcForced(addedInstances.ips)

    //    combinedInstances.startCassandra(addedInstances.ips)
    //    combinedInstances.startElasticsearch(addedInstances.ips)
    //
    //
    //    Retry{
    //      try{
    //        combinedInstances.CassandraLock().waitForModule(combinedInstances.ips(0), combinedInstances.getSize)
    //      } catch {
    //        case t : Throwable =>
    //          info("Trying to reinit Cassandra")
    //          combinedInstances.startCassandra(addedInstances.ips)
    //          throw t
    //      }
    //    }
    //
    //    Retry{
    //      try{
    //        combinedInstances.ElasticsearchLock().waitForModule(combinedInstances.ips(0), combinedInstances.getSize)
    //      } catch {
    //        case t : Throwable =>
    //          info("Trying to reinit Elasticsearch")
    //          combinedInstances.startElasticsearch(addedInstances.ips)
    //          throw t
    //      }
    //    }
    //
    //    combinedInstances.startCtrl(addedInstances.ips)
    //    combinedInstances.startBatch(addedInstances.ips)
    //    combinedInstances.startWebservice(addedInstances.ips)
    //    combinedInstances.startCW(addedInstances.ips)
    //    combinedInstances.startDc(addedInstances.ips)
    //

    //combinedInstances.dataInitializer.updateKnownHosts
    addedInstances  }

  def killProcess(name: String, flag: String, hosts: GenSeq[String] = ips.par, tries: Int = 5) {
    if (tries > 0) {
      command(s"ps aux | grep -v grep | grep $name | awk '{print $$2}' | xargs -I zzz kill $flag zzz 2> /dev/null",
        hosts,
        false)
      val died = command(s"ps aux | grep java | grep -v grep | grep $name | wc -l ", hosts, false)
        .map(s => s.get.trim.toInt)
        .filterNot(_ == 0)
        .length == 0
      if (!died) {
        Thread.sleep(500)
        killProcess(name, flag, hosts, tries - 1)
      }
    } else {
      command(s"ps aux | grep java | grep " + name + " | awk '{print $2}' | xargs -I zzz kill -9 zzz 2> /dev/null",
        hosts,
        false)
    }
  }

  // todo: kill with -9 if it didn't work.
  // todo: remove es with its command.
  def stop: Unit = stop(false, ips.par)

  def stop(hosts: String*): Unit = stop(false, hosts.par)

  def stop(force: Boolean, hosts: GenSeq[String]) {
    checkProduction
    val tries = if (force) 0 else 5
    stopWebservice(hosts, tries)
    stopBg(hosts, tries)
    stopElasticsearch(hosts, tries)
    stopCassandra(hosts, tries)
    stopCtrl(hosts, tries)
    stopCW(hosts, tries)
    stopDc(hosts, tries)
    stopKafka(hosts, tries)
    stopZookeeper(hosts, tries)
    stopLogstash(hosts, tries)
    stopKibana(hosts, tries)
  }

  def clearData: Unit = clearData()

  def clearData(hosts: GenSeq[String] = ips.par) {
    checkProduction
    dataDirs.casDataDirs.foreach { cas =>
      command(s"rm -rf ${cas}/*", hosts, false)
    }

    dataDirs.casCommitLogDirs.foreach { ccl =>
      command(s"rm -rf ${ccl}/*", hosts, false)
    }

    dataDirs.esDataDirs.foreach { es =>
      command(s"rm -rf ${es}/*", hosts, false)
    }

    dataDirs.kafkaDataDirs.foreach { kafka =>
      command(s"rm -rf $kafka/*", hosts, false)
    }

    command(s"rm -rf ${dataDirs.zookeeperDataDir}/*", hosts, false)

    command(s"rm -rf ${dataDirs.logsDataDir}/*", hosts, false)
  }

  def clearApp: Unit = clearApp()

  def clearApp(hosts: GenSeq[String] = ips.par) {
    checkProduction
    command(s"rm -rf ${instDirs.intallationDir}/*", hosts, false)
  }

  def purge: Unit = purge()

  def purge(hosts: GenSeq[String] = ips) {
    checkProduction
    info("purging cm-well")
    info("  stopping processes")
    stop(true, hosts)
    info("  clearing application data")
    clearApp(hosts)
    info("  clearing data")
    clearData(hosts)
    info("finished purging cm-well")
  }

  def injectMetaData: Unit = injectMetaData(ips(0))

  def injectMetaData(host: String) {
    dataInitializer.uploadMetaData()
    dataInitializer.uploadNameSpaces()
  }

  def injectSampleData = {
    dataInitializer.uploadSampleData()
  }

  def casHealth: Try[String] = casHealth()

  def casHealth(hosts: GenSeq[String] = ips.par): Try[String] = {
    command(s"JAVA_HOME=${instDirs.globalLocation}/cm-well/app/java/bin" + nodeToolPath + " status", hosts(0), false)
  }

  def esHealth: Try[String] = {
    command("curl -sX GET http://" + pingAddress + esHealthAddress, ips(0), false)
  }

  def stopBg: Unit = stopBg(ips.par)

  def stopBg(hosts: String*): Unit = stopBg(hosts.par)

  def stopBg(hosts: GenSeq[String], tries: Int = 5) {
    checkProduction
    killProcess("cmwell.bg.Runner", "", hosts, tries)
  }

  def stopWebservice: Unit = stopWebservice(ips.par)

  def stopWebservice(hosts: String*): Unit = stopWebservice(hosts.par)

  def stopWebservice(hosts: GenSeq[String], tries: Int = 5) {
    checkProduction
    killProcess("psId=Webserver", "", hosts, tries)
  }

  def stopCW: Unit = stopCW(ips.par)

  def stopCW(hosts: String*): Unit = stopCW(hosts.par)

  def stopCW(hosts: GenSeq[String], tries: Int = 5) {
    checkProduction
    killProcess("crashableworker", "", hosts, tries)
  }

  def stopDc: Unit = stopDc(ips.par)

  def stopDc(hosts: String*): Unit = stopDc(hosts.par)

  def stopDc(hosts: GenSeq[String], tries: Int = 5) = {
    checkProduction
    killProcess("app/dc", "", hosts, tries)
  }

  def stopCassandra: Unit = stopCassandra(ips.par)

  def stopCassandra(hosts: String*): Unit = stopCassandra(hosts.par)

  def stopCassandra(hosts: GenSeq[String], tries: Int = 5) {
    checkProduction
    killProcess("CassandraDaemon", "", hosts, tries)
  }

  def esSyncedFlush(host: String, port: Int = 9200): Unit = {
    command(s"curl -sX POST 'http://$host:$port/_all/_flush/synced'")
  }

  def stopElasticsearch: Unit = {
    stopElasticsearch(ips.par)
  }

  def stopElasticsearch(hosts: String*): Unit = stopElasticsearch(hosts.par)

  def stopElasticsearch(hosts: GenSeq[String], tries: Int = 5) {
    checkProduction
    esSyncedFlush(hosts(0))
    killProcess("Elasticsearch", "", hosts, tries)
  }

  def startBg: Unit = startBg(ips.par)

  def startBg(hosts: String*): Unit = startBg(hosts.par)

  def startBg(hosts: GenSeq[String]) {
    checkProduction
    command(s"cd ${instDirs.globalLocation}/cm-well/app/bg; ${startScript("./start.sh")}", hosts, false)
  }

  def startWebservice: Unit = startWebservice(ips.par)

  def startWebservice(hosts: String*): Unit = startWebservice(hosts.par)

  def startWebservice(hosts: GenSeq[String]) {
    checkProduction
    command(s"cd ${instDirs.globalLocation}/cm-well/app/ws/; ${startScript("./start.sh")}", hosts, false)
  }

  def startCW: Unit = startCW(ips.par)

  def startCW(hosts: String*): Unit = startCW(hosts.par)

  def startCW(hosts: GenSeq[String]) {
    checkProduction
    command(s"cd ${instDirs.globalLocation}/cm-well/app/ws; ${startScript("./cw-start.sh")}", hosts, false)
  }

  def startDc: Unit = startDc(ips.par)

  def startDc(hosts: String*): Unit = startDc(hosts.par)

  def startDc(hosts: GenSeq[String]): Unit = {
    checkProduction
    command(s"cd ${instDirs.globalLocation}/cm-well/app/dc; ${startScript("./start.sh")}", hosts, false)
  }

  def startDcForced(hosts: GenSeq[String]): Unit = {
    checkProduction
    command(s"cd ${instDirs.globalLocation}/cm-well/app/dc; HAL=9000 FORCE=MAJOUR ./start.sh", hosts, false)
  }

  //def startScript(script : String) = s"""bash -c "starter '$script'" > /dev/null 2> /dev/null & """
  //def startScript(script : String) = s"""HAL=9000 $script"""
  def startScript(script: String) =
    s"""HAL=9000 ${if (deb) "CMWELL_DEBUG=true" else ""} $script"""

  def start: Unit = start(ips.par)

  def start(hosts: String*): Unit = start(hosts.par)

  def start(hosts: GenSeq[String]) {
    checkProduction
    startCassandra(hosts)
    startElasticsearch(hosts)

    Try(CassandraLock().waitForModule(hosts(0), casSize))
    Try(ElasticsearchLock().waitForModule(hosts(0), esSize))
    Thread.sleep(60000)
    startZookeeper
    startKafka(hosts)

    startCtrl(hosts)
    startBg(hosts)
    startCW(hosts)
    startWebservice(hosts)
    startDc(hosts)
    if (withElk) {
      startLogstash(hosts)
      startKibana(hosts)
    }
  }

  def startCtrl: Unit = startCtrl(ips)

  def startCtrl(hosts: String*): Unit = startCtrl(hosts.par)

  def startCtrl(hosts: GenSeq[String]) = {
    checkProduction
    command(s"cd ${instDirs.globalLocation}/cm-well/app/ctrl; ${startScript("./start.sh")}", hosts, false)
  }

  def stopCtrl: Unit = stopCtrl(ips.par)

  def stopCtrl(hosts: String*): Unit = stopCtrl(hosts.par)

  def stopCtrl(hosts: GenSeq[String], tries: Int = 5) {
    checkProduction
    killProcess("CtrlServer", "", hosts, tries)
  }

  def createManager: Unit = createManager()

  def createManager(machineName: String = ips(0), path: String = "~/cmwell/") {
    rsync("./", path, List(machineName))
  }

  def readTime(targ: String = "meta/ns/oa") {}

  def init: Unit = init()

  def init(hosts: GenSeq[String] = ips.par) {
    checkProduction
    info("starting controller")
    startCtrl(hosts)
    info("initializing cm-well")
    info("  initializing cassandra")
    initCassandra(hosts)
    info("  initializing elasticsearch")
    initElasticsearch(hosts)
    info("  waiting for cassandra and elasticsearch")

    Retry {
      try {
        CassandraLock().waitForModule(hosts(0), casSize)
      } catch {
        case t: Throwable =>
          info("Trying to reinit Cassandra")
          initCassandra(hosts)
          throw t
      }
    }

    Retry {
      try {
        ElasticsearchLock().waitForModule(hosts(0), esSize)
      } catch {
        case t: Throwable =>
          info("Trying to reinit Elasticsearch")
          initElasticsearch(hosts)
          throw t
      }
    }

    info("  starting zookeeper")
    startZookeeper
    info("  starting kafka")
    startKafka

    Thread.sleep(60000)

    info("  inserting schemas")
    initSchemes(hosts)
    // wait until all the schemas are written.
    Thread.sleep(10000)

    info("  starting bg")
    startBg(hosts)
    info(" starting cw")
    startCW(hosts)
    info("  starting web service")
    startWebservice(hosts)
    uploadInitialContent(hosts(0))
    info("  starting dc controller")
    startDc(hosts)

    info("finished initializing cm-well")
    if (withElk) {
      startLogstash(hosts)
      startKibana(hosts)
    }
  }

  def uploadInitialContent(host: String = ips(0)): Unit = {
    checkProduction
    Try(WebServiceLock().waitForModule(host, 1))

    info("  waiting for ws...")
    dataInitializer.waitForWs()
    info("  inserting meta data")
    injectMetaData(host)
    info("  uploading SPAs to meta/app")
    dataInitializer.uploadDirectory("data", s"http://$host:9000/meta/app/")
    info("  uploading docs")
    dataInitializer.uploadDirectory("docs", s"http://$host:9000/meta/docs/")
    info("  uploading basic userInfotons (if not exist)")
    dataInitializer.uploadBasicUserInfotons(host)
    info("  updating version history")
    dataInitializer.logVersionUpgrade(host)
  }

  def initCassandra: Unit = initCassandra()

  def initCassandra(hosts: GenSeq[String] = ips.par)

  def initElasticsearch: Unit = initElasticsearch()

  def initElasticsearch(hosts: GenSeq[String] = ips.par)

  def initSchemes: Unit = initSchemes()

  def initSchemes(hosts: GenSeq[String] = ips.par) {
    // scalastyle:off
    command(s"cd ${instDirs.globalLocation}/cm-well/app/cas/cur; sh bin/cqlsh ${pingAddress} -f ${instDirs.globalLocation}/cm-well/conf/cas/cassandra-cql-init-cluster-new", hosts(0), false)
    command(s"cd ${instDirs.globalLocation}/cm-well/app/cas/cur; sh bin/cqlsh ${pingAddress} -f ${instDirs.globalLocation}/cm-well/conf/cas/zstore-cql-init-cluster", hosts(0), false)
    val templateCreation = command(s"""curl -s -X POST http://${hosts(0)}:$esMasterPort/_template/cmwell_index_template -H "Content-Type: application/json" --data-ascii @${instDirs.globalLocation}/cm-well/conf/es/indices_template_new.json""", hosts(0), false)
    templateCreation match {
      case Success(res) =>
        if (res.trim != """{"acknowledged":true}""") {
          println(s"Elasticsearch template creation failed. The response was: $res")
          sys.exit(1)
        }
      case Failure(ex) =>
        println(s"Elasticsearch template creation failed with: $ex")
        sys.exit(1)
    }
    //create the first index in advance. It resolves the issue of meta ns cache quering a non existant index
    val firstIndexCreation = command(s"""curl -s -X PUT http://${hosts(0)}:$esMasterPort/cm_well_p0_0""", hosts(0), false)
    firstIndexCreation match {
      case Success(res) =>
        if (res.trim != """{"acknowledged":true,"shards_acknowledged":true,"index":"cm_well_p0_0"}""") {
          println(s"Elasticsearch first index creation failed. The response was: $res")
          sys.exit(1)
        }
      case Failure(ex) =>
        println(s"Elasticsearch first index creation failed with: $ex")
        sys.exit(1)
    }
    // create kafka topics
    val replicationFactor = math.min(hosts.size, 3)

    val javaHomeLocation = s"${instDirs.globalLocation}/cm-well/app/java"
    val exportCommand = s"""if [ -d $javaHomeLocation ] ;
        then export PATH=$javaHomeLocation/bin:$$PATH ;
        export JAVA_HOME=$javaHomeLocation ;
        fi ; """

    // scalastyle:off
    val createTopicCommandPrefix = s"cd ${instDirs.globalLocation}/cm-well/app/kafka/cur; $exportCommand sh bin/kafka-topics.sh --create --zookeeper ${pingAddress}:2181 --replication-factor $replicationFactor --partitions ${hosts.size} --topic"

    // scalastyle:on
    var tryNum: Int = 1
    var ret = command(s"$createTopicCommandPrefix persist_topic", hosts(0), false)
    while (ret.isFailure || !ret.get.contains("Created topic") && tryNum < 6) {
      tryNum += 1
      Thread.sleep(5000)
      ret = command(s"$createTopicCommandPrefix persist_topic", hosts(0), false)
    }

    ret = command(s"$createTopicCommandPrefix persist_topic.priority", hosts(0), false)
    while (ret.isFailure || !ret.get.contains("Created topic") && tryNum < 6) {
      tryNum += 1
      Thread.sleep(5000)
      ret = command(s"$createTopicCommandPrefix persist_topic.priority", hosts(0), false)
    }

    ret = command(s"$createTopicCommandPrefix index_topic", hosts(0), false)
    while (ret.isFailure || !ret.get.contains("Created topic") && tryNum < 6) {
      tryNum += 1
      Thread.sleep(5000)
      ret = command(s"$createTopicCommandPrefix index_topic", hosts(0), false)
    }

    ret = command(s"$createTopicCommandPrefix index_topic.priority", hosts(0), false)
    while (ret.isFailure || !ret.get.contains("Created topic") && tryNum < 6) {
      tryNum += 1
      Thread.sleep(5000)
      ret = command(s"$createTopicCommandPrefix index_topic.priority", hosts(0), false)
    }

    ret = command(s"$createTopicCommandPrefix red_queue", hosts(0), false)
    while (ret.isFailure || !ret.get.contains("Created topic") && tryNum < 6) {
      tryNum += 1
      Thread.sleep(5000)
      ret = command(s"$createTopicCommandPrefix red_queue", hosts(0), false)
    }
  }

  def avaiableHosts = {
    ips.filter { ip =>
      command(s"ping -c 1 $ip > /dev/null 2> /dev/null").isSuccess
    }

  }

  def brokerId(host: String) = ips.indexOf(host)

  def startZookeeper: Unit = {
    checkProduction
    command(s"cd ${instDirs.globalLocation}/cm-well/app/zookeeper; ${startScript("./start.sh")}",
      avaiableHosts.take(3),
      false)
  }

  def startZookeeper(host: String): Unit = {
    command(s"cd ${instDirs.globalLocation}/cm-well/app/zookeeper; ${startScript("./start.sh")}", host, false)
  }

  def startZookeeper(hosts: GenSeq[String]): Unit = {
    checkProduction
    command(s"cd ${instDirs.globalLocation}/cm-well/app/zookeeper; ${startScript("./start.sh")}",
      hosts.intersect(avaiableHosts),
      false)
  }

  def stopZookeeper: Unit = stopZookeeper()

  def stopZookeeper(hosts: GenSeq[String] = ips.par, tries: Int = 5): Unit = {
    checkProduction
    //if(withZookeeper)
    killProcess("zookeeper", "", hosts, tries = tries)
  }

  def startKafka: Unit = startKafka()

  def startKafka(hosts: GenSeq[String] = ips.par): Unit = {
    checkProduction
    command(s"cd ${instDirs.globalLocation}/cm-well/app/kafka; ${startScript("./start.sh")}", hosts, false)
  }

  def startKafka(host: String): Unit = {
    checkProduction
    command(s"cd ${instDirs.globalLocation}/cm-well/app/kafka; ${startScript("./start.sh")}", host, false)
  }

  def stopKafka: Unit = stopKafka()

  def stopKafka(hosts: GenSeq[String] = ips.par, tries: Int = 5): Unit = {
    checkProduction
    //if(withKafka)
    killProcess("kafka.Kafka", "", hosts, tries = tries)
  }

  def startElasticsearch: Unit = startElasticsearch(ips.par)

  def startElasticsearch(hosts: String*): Unit = startElasticsearch(hosts.par)

  def startElasticsearch(hosts: GenSeq[String]): Unit

  def startCassandra: Unit = {
    startCassandra(ips.par)
  }

  def startCassandra(hosts: String*): Unit = startCassandra(hosts.par)

  def startCassandra(hosts: GenSeq[String])

  def startKibana: Unit = startKibana()

  def startKibana(hosts: GenSeq[String] = ips.par): Unit = {
    checkProduction
    command(s"cd ${instDirs.globalLocation}/cm-well/app/kibana; ${startScript("./start.sh")}", hosts, false)
  }

  def stopKibana: Unit = stopKibana()

  def stopKibana(hosts: GenSeq[String] = ips.par, tries: Int = 5): Unit = {
    checkProduction
    killProcess("kibana", "", hosts, tries = tries)
  }

  def startLogstash: Unit = startLogstash()

  def startLogstash(hosts: GenSeq[String] = ips.par): Unit = {
    checkProduction
    command(s"cd ${instDirs.globalLocation}/cm-well/app/logstash; ${startScript("./start.sh")}", hosts, false)
  }

  def stopLogstash: Unit = stopLogstash()

  def stopLogstash(hosts: GenSeq[String] = ips.par, tries: Int = 5): Unit = {
    checkProduction
    killProcess("logstash", "", hosts, tries = tries)
  }

  def quickInstall: Unit = {
    checkProduction
  }

  def install: Unit = install(ips.par)

  def install(hosts: String*): Unit = install(hosts.par)

  def install(hosts: GenSeq[String]) {
    checkProduction
    refreshUserState(user, None, hosts)
    purge(hosts)
    verifyCasConfigNotChanged
    deploy(hosts)
    init(hosts)
    //setElasticsearchUnassignedTimeout()
  }

  def disableElasticsearchUpdate: Unit = disableElasticsearchUpdate(ips(0))

  def disableElasticsearchUpdate(ip: String) {
    command(
      s"""curl -s -X PUT http://${pingAddress}:$esRegPort/_cluster/settings -d '{"transient" : {"cluster.routing.allocation.enable" : "none"}}'""",
      ip,
      false
    )
  }

  def enableElasticsearchUpdate: Unit = enableElasticsearchUpdate(ips(0))

  def enableElasticsearchUpdate(ip: String) {
    command(
      s"""curl -s -X PUT http://${pingAddress}:$esRegPort/_cluster/settings -d '{"transient" : {"cluster.routing.allocation.enable" : "all"}}'""",
      ip,
      false
    )
  }

  def findEsMasterNode(hosts: GenSeq[String] = ips): Option[String] = {
    hosts.par.find(host => command(s"curl -s $host:$esMasterPort > /dev/null 2> /dev/null").isSuccess)
  }

  def findEsMasterNodes(hosts: GenSeq[String] = ips): GenSeq[String] = {
    hosts.par.filter(host => command(s"curl -s $host:$esMasterPort > /dev/null 2> /dev/null").isSuccess)
  }

  def setElasticsearchUnassignedTimeout(host: String = ips.head, timeout: String = "15m"): Unit = {
    info(s"setting index.unassigned.node_left.delayed_timeout to $timeout")
    val com =
      s"""curl -s -X PUT 'http://$host:$esRegPort/_all/_settings' -d '{
         |  "settings": {
         |    "index.unassigned.node_left.delayed_timeout": "$timeout"
         |  }
         |}'""".stripMargin

    command(com, host, false)
  }

  def getCassandraHostId(addr: String): String = {
    command(
      s"JAVA_HOME=${instDirs.globalLocation}/cm-well/app/java/bin $nodeToolPath status 2> /dev/null | grep $addr | awk '{print $$7}'",
      ips(0),
      false
    ).get.trim
  }

  def rebalanceCassandraDownNodes {
    // grep DN | awk '{print $2 " " $7}'
    Retry {
      val downNodes = command(
        s"""JAVA_HOME=${instDirs.globalLocation}/cm-well/app/java/bin $nodeToolPath status 2> /dev/null | grep DN | awk '{print $$2 " " $$7}'""",
        ips(0),
        false
      ).get.trim.split("\n").toList.map { dn =>
        val dnsplt = dn.split(" ")
        dnsplt(0) -> dnsplt(1)
      }

      downNodes.par.foreach(
        dn =>
          command(
            s"JAVA_HOME=${instDirs.globalLocation}/cm-well/app/java/bin $nodeToolPath removenode ${dn._2} 2> /dev/null",
            ips(0),
            false
          )
      )
      if (command(s"""JAVA_HOME=${instDirs.globalLocation}/cm-well/app/java/bin $nodeToolPath status 2> /dev/null | grep DN | awk '{print $$2 " " $$7}'""",
        ips(0),
        false).get.trim.split("\n").toList.size > 0)
        throw new Exception("Failed to remove down nodes")

      info(s"Cassandra nodes were removed from the cluster. The cluster now will rebalance its data.")
    }
  }

  def getCassandraAddresses(host: String): Seq[String] = Seq(host)

  def decommissionCassandraNodes(hosts: GenSeq[String]) {
    hosts.foreach { host =>
      getCassandraAddresses(host).foreach { ip =>
        command(
          s"""JAVA_HOME=${instDirs.globalLocation}/cm-well/app/java/bin $nodeToolLocation -h $ip decommission 2> /dev/null""",
          host,
          false
        )
      }

    }
  }

  def shutdown: Unit = shutdown()

  def shutdown(hosts: GenSeq[String] = ips): Unit = {
    disableElasticsearchUpdate
    stop(false, hosts)
  }

  def updateCasKeyspace: Unit = {
    // scalastyle:off
    command(s"cd ${absPath(instDirs.globalLocation)}/cm-well/app/cas/cur; sh bin/cqlsh ${pingAddress} -f ${absPath(instDirs.globalLocation)}/cm-well/conf/cas/cassandra-cql-init-cluster-new", ips(0), false)
    // scalastyle:on
  }

  def updateKafkaScemas: Unit = {
    val replicationFactor = math.min(ips.size, 3)

    val javaHomeLocation = s"${absPath(instDirs.globalLocation)}/cm-well/app/java"

    val exportCommand = s"""if [ -d $javaHomeLocation ] ;
        then export PATH=$javaHomeLocation/bin:$$PATH ;
        export JAVA_HOME=$javaHomeLocation ;
        fi ; """

    // scalastyle:off
    val createTopicCommandPrefix = s"cd ${absPath(instDirs.globalLocation)}/cm-well/app/kafka/cur; $exportCommand sh bin/kafka-topics.sh --create --zookeeper ${pingAddress}:2181 --replication-factor $replicationFactor --partitions ${ips.size} --topic"

    // scalastyle:on
    Seq("persist_topic", "persist_topic.priority", "index_topic", "index_topic.priority", "red_queue").foreach { topic =>
      command(s"$createTopicCommandPrefix $topic", ips.head, sudo = false)
    }
  }

  def checkPreUpgradeStatus(host: String): Unit = {
    val esStatusTry = elasticsearchStatus(host)
    val casStatusTry = cassandraStatus(host).map(_.toInt)
    val wsStatusTry = webServerStatus(host)

    var hasProblem = false

    esStatusTry match {
      case Success(color) =>
        if (color.toLowerCase != "green") {
          hasProblem = true
          warn(s"Elasticsearch status is $color.")
        }
      case Failure(err) =>
        hasProblem = true
        warn(s"Couldn't retrieve Elasticsearch status.")
    }

    casStatusTry match {
      case Success(uns) =>
        if (uns < casSize) {
          hasProblem = true
          warn(s"Number of Cassandra up nodes is $uns/$casSize.")
        }
      case Failure(err) =>
        hasProblem = true
        warn(s"Couldn't retrieve Cassandra status.")
    }

    wsStatusTry match {
      case Success(v) =>
        if (!v.contains("200") && !v.contains("404") && !v.contains("503")) {
          hasProblem = true
          warn(s"Webservice doesn't respond with a good code.")
        }
      case Failure(err) =>
        hasProblem = true
        warn(s"Webservice doesn't respond.")
    }

    if (hasProblem) warnPrompt
  }

  def upgradeDc = upgrade(List(DcProps(this)), uploadSpa = false, uploadDocs = false)

  def upgradeCtrl = upgrade(List(CtrlProps(this)), uploadSpa = false, uploadDocs = false)

  def upgradeBG = upgrade(List(BgProps(this)), uploadSpa = false, uploadDocs = false)

  def upgradeWS = upgrade(List(WebserviceProps(this)))

  def quickUpgrade: Unit = quickUpgrade()

  def quickUpgrade(hosts: GenSeq[String] = ips): Unit = {
    refreshUserState(user, None, hosts)
    syncLib(hosts)
    linkLibs(hosts)
    hosts.par.foreach(host => restartApp(host))
  }

  def noDownTimeQuickUpgrade(hosts: GenSeq[String] = ips): Unit = {
    refreshUserState(user, None, hosts)
    info("syncing libs")
    syncLib(hosts)
    linkLibs(hosts)

    info("generating resources")
    genResources(hosts)

    info("stopping CM-WELL components")
    stopBg(hosts)
    stopDc(hosts)
    stopCW(hosts)
    stopCtrl(hosts)

    val (h1, h2) = hosts.zipWithIndex.partition(x => x._2 % 2 == 0)

    val hosts1 = h1.map(_._1)
    val hosts2 = h2.map(_._1)

    info(s"restarting web services on ${hosts1.mkString(",")}")
    stopWebservice(hosts1)
    startWebservice(hosts1)
    hosts1.foreach { host =>
      info(s"waiting for $host to respond"); WebServiceLock().com(host)
    }

    info(s"restarting web services on ${hosts2.mkString(",")}")
    stopWebservice(hosts2)
    startWebservice(hosts2)

    hosts2.foreach { host =>
      info(s"waiting for $host to respond"); WebServiceLock().com(host)
    }

    startBg(hosts)
    startDc(hosts)
    startCW(hosts)
    startCtrl(hosts)
  }

  def upgrade: Unit = upgrade()

  def upgrade(baseProps: List[ComponentProps] = List(CassandraProps(this),
    ElasticsearchProps(this),
    KafkaProps(this),
    ZooKeeperProps(this),
    BgProps(this),
    WebserviceProps(this),
    CtrlProps(this),
    DcProps(this)),
              uploadSpa: Boolean = true,
              uploadDocs: Boolean = true,
              uploadUserInfotons: Boolean = true,
              withUpdateSchemas: Boolean = false,
              hosts: GenSeq[String] = ips,
              skipVersionCheck: Boolean = false) {
/*
    info("upgrade is disable until further notice")
    sys.exit(1)
*/

    val currentVersion = if(skipVersionCheck) Future.failed(null) else extractVersionFromProcNode(ips(0))
    //If all 3 retries will fail, will wait for result. If fails, upgrade will be stopped.
    if(!skipVersionCheck) Await.result(currentVersion, 10.seconds)

    currentVersion.map(ver => info(s"Current version is $ver"))

    checkProduction
    refreshUserState(user, None, hosts)
    verifyCasConfigNotChanged
    //checkPreUpgradeStatus(hosts(0))
    val esMasterNode = findEsMasterNode(hosts) match {
      case Some(emn) =>
        info(s"found Elasticsearch master node: $emn")
        emn
      case None => throw new Exception("Couldn't find elasticsearch master node")

    }
    val dateStr = deployment.getCurrentDateStr
    var props = baseProps

    if (deployJava) props = props ++ List(JavaProps(this))
    if (withElk) props = props ++ List(LogstashProps(this), KibanaProps(this))

    info("deploying components and checking what should be upgraded.")
    syncLib(hosts)
    linkLibs(hosts)
    rsyncPlugins(hosts)
    BinsProps(this).deployComponent(hosts)

    // get for each component its unsynced hosts and redeploy the new version of the component.
    val updatedHosts = props
      .map(prop => (prop, prop.getUnsyncedHosts(hosts.par)))
      .filter(t => t._2.size > 0)
      .map(t => (t._1, t._2, t._1.redeployComponent(t._2)))
    if (updatedHosts.size > 0) {
      //todo: FIX THIS!!!
      doInfo = false
      deployment.createDirs(hosts, props)
      doInfo = true
      val updatedComponents = updatedHosts.map(_._1).toSet
      val preUpgradeComponents = props
        .collect { case r: RunnableComponent if r.upgradeMethod == PreUpgrade => r }
        .filter(r => updatedComponents.contains(r) || !updatedComponents.intersect(r.upgradeDependency).isEmpty)
      val nonRollingComponents = props
        .collect { case r: RunnableComponent if r.upgradeMethod == NonRolling => r }
        .filter(r => updatedComponents.contains(r) || !updatedComponents.intersect(r.upgradeDependency).isEmpty)
      val rollingComponents = props
        .collect { case r: RunnableComponent if r.upgradeMethod == Rolling => r }
        .filter(r => updatedComponents.contains(r) || !updatedComponents.intersect(r.upgradeDependency).isEmpty)
      val nonRunningComponents = props.filter(p => !p.isInstanceOf[RunnableComponent])

      updatedHosts
        .filter { el =>
          nonRunningComponents.contains(el._1) && el._1.symLinkName.isDefined
        }
        .foreach { el =>
          val component = el._1
          val hostsToUpdate = el._2
          val newName = el._3
          info(s"updating ${component.getName} on all hosts")
          component.relink(newName, hostsToUpdate)
        }

      // stopping all the components that are not upgraded in rolling style.
      nonRollingComponents.foreach { nrc =>
        info(s"stopping ${nrc.getName} on all hosts.")
        nrc.stop(hosts)
      }

      hosts.foreach { h =>
        // The components that where updated on this host.
        val updatedHostComponents =
          updatedHosts.filter(uh => uh._2.toVector.contains(h)).map(uh => uh._1 -> (uh._2, uh._3)).toMap
        val casUpdated = updatedComponents.contains(CassandraProps(this))
        val esUpdated = updatedComponents.contains(ElasticsearchProps(this))
        val javaUpdated = updatedComponents.contains(JavaProps(this))

        //if(esUpdated || javaUpdated) {
        Try(ElasticsearchLock().waitForModule(esMasterNode, esSize))
        Try(ElasticsearchStatusLock("green", "yellow").waitForModuleIndefinitely(esMasterNode))
        // if we encounter status yellow lets sleep for 10 minutes.
        //if(elasticsearchStatus(ips(0)).getOrElse("N/A") == "yellow") Thread.sleep(10 * 1000 * 60)
        //}

        info(
          s"updating ${(updatedComponents -- nonRunningComponents -- preUpgradeComponents).map(_.getName).mkString(", ")} on $h"
        )

        val updatedComponentsSet = updatedComponents
        // stopping all the components that are upgraded in rolling style.
        rollingComponents.foreach { rc =>
          info(s"  restarting ${rc.getName}")
          rc.stop(List(h))
        }

        // relinking the new components.
        (updatedComponentsSet -- preUpgradeComponents -- nonRunningComponents)
          .foreach(cp => if (cp.symLinkName.isDefined) cp.relink(updatedHostComponents.get(cp).get._2, List(h)))

        createAppLinks(List(h))
        genResources(List(h))

        // starting all the components that are upgraded in rolling style.
        rollingComponents.foreach(_.start(List(h)))

        // wait for cassandra and elasticsearch to be stable before starting cmwell components.
        if (javaUpdated || casUpdated) {
          Try(CassandraLock().waitForModule(ips(0), casSize))
        }

      }

      hosts.par.foreach(host => Try(WebServiceLock().waitForModule(host, 1)))

      preUpgradeComponents.foreach { puc =>
        info(s"restarting ${puc.getName} on all hosts")
        puc.stop(hosts)
      }
      updatedHosts
        .filter { el =>
          preUpgradeComponents.contains(el._1) && el._1.symLinkName.isDefined
        }
        .foreach { el =>
          val component = el._1
          val hostsToUpdate = el._2
          val newName = el._3
          info(s"updating ${component.getName} on all hosts.")
          component.relink(newName, hostsToUpdate)
        }

      // todo: make more generic.
      genEsResources(hosts)
      preUpgradeComponents.foreach(_.start(hosts))

      // starting all the components that are not upgraded in rolling style.

      Try(ElasticsearchLock(esMasterNode).waitForModule(esMasterNode, esSize))
      Try(ElasticsearchStatusLock("green", "yellow").waitForModuleIndefinitely(esMasterNode))

      if (withUpdateSchemas) {
        updateCasKeyspace
        reloadEsMappings
        updateKafkaScemas
      }

      nonRollingComponents.par.foreach { nrc =>
        info(s"starting ${nrc.getName} on all hosts.")
        nrc.start(hosts)
      }
    }

    Try(WebServiceLock().waitForModule(ips(0), 1))
    info("  waiting for ws...")
    dataInitializer.waitForWs()

    if (uploadSpa) {
      Try(WebServiceLock().waitForModule(ips(0), 1))
      info("  uploading SPAs to meta/app")
      dataInitializer.uploadDirectory("data", s"http://${hosts.head}:9000/meta/app/")
    }

    if (uploadDocs) {
      Try(WebServiceLock().waitForModule(ips(0), 1))
      info("  uploading docs")
      dataInitializer.uploadDirectory("docs", s"http://${hosts.head}:9000/meta/docs/")
    }

    if (uploadUserInfotons) {
      Try(WebServiceLock().waitForModule(ips(0), 1))
      info("  uploading basic userInfotons (if not exist)")
      dataInitializer.uploadBasicUserInfotons(hosts(0))
    }

    info("  updating version history")
    dataInitializer.logVersionUpgrade(hosts(0))

    val upgradedVersion = extractVersionFromCmwellProperties
    info(s"Upgrading to version: $upgradedVersion")

    val completed = Upgrade.runPostUpgradeActions(currentVersion, upgradedVersion, hosts)
    completed.onComplete(_ => info(s"Upgrade completed!"))

  }

  def extractVersionFromCmwellProperties : String = {
    val cmwellProp = Source.fromURL(this.getClass.getResource(cmwellPropertiesFile)).mkString
    (Json.parse(cmwellProp) \ "cm-well_version").as[String].replace("x-SNAPSHOT", "0")
  }

  def extractVersionFromProcNode(host : String) : Future[String] = cmwell.util.concurrent.retry(3, 1.seconds){
    val procNode = SimpleHttpClient.get(s"http://${host}:9000/proc/node", Seq("format" -> "json"))
    procNode.map{r =>
      val jsonRes: JsValue = Json.parse(r.payload)
      jsonRes.\("fields").\("cm-well_version")(0).as[String]
    }

  }

  def reloadEsMappings: Unit = reloadEsMappings()

  def reloadEsMappings(createNewIndices: Boolean = true) {

    info("reloading Elasticsearch mappings")
    command(
      s"""curl -s -X POST http://${pingAddress}:$esMasterPort/_template/cmwell_index_template
         | -H "Content-Type: application/json"
         |  --data-ascii @${absPath(instDirs.globalLocation)}/cm-well/conf/es/indices_template_new.json""".stripMargin, ips(0), false)

    if (createNewIndices) {
      Thread.sleep(5000)
      createEsIndices
    }
  }

  def createEsIndices: Unit = {
    //    val numberOfShards = getSize
    //    val numberOfReplicas = 2
    //
    //    val settingsJson =
    //      s"""
    //         |{
    //         |    "settings" : {
    //         |        "index" : {
    //         |            "number_of_shards" : $numberOfShards,
    //         |            "number_of_replicas" : $numberOfReplicas
    //         |        }
    //         |    }
    //         |}
    //      """.stripMargin
    //
    //    command(s"""curl -s -XPUT 'http://${pingAddress}:$esRegPort/cm_well_0/' -d '$settingsJson'""", ips.head, false)

    //    val actionsJson =
    //      s"""
    //         |{
    //         |    "actions" : [
    //         |        {
    //         |           "add" : { "index" : "cm_well_0", "alias" : "cm_well_latest" }
    //         |        },
    //         |        {
    //         |           "add" : { "index" : "cm_well_0", "alias" : "cm_well_all" }
    //         |        }
    //         |    ]
    //         |}
    //      """.stripMargin
    //
    //
    //    command(s"""curl -s -X POST 'http://${pingAddress}:$esRegPort/_aliases' -d '$actionsJson'""", ips.head, false)
  }

  def createNewEsIndices: Unit = {
    info("creating new indices")
    val numberOfShards = getEsSize
    val numberOfReplicas = 2

    val settingsJson =
      s"""
         |{
         |    "settings" : {
         |        "index" : {
         |            "number_of_shards" : $numberOfShards,
         |            "number_of_replicas" : $numberOfReplicas
         |        }
         |    }
         |}
      """.stripMargin

    val json = command(s""" curl -s http://${ips.head}:9000/health/es""").get

    val (currents, histories) = JSON
      .parseFull(json.trim)
      .get
      .asInstanceOf[Map[String, Any]]("indices")
      .asInstanceOf[Map[String, Any]]
      .keySet
      .partition {
        _.contains("current")
      }

    val currentIndex = currents.map(_.split("_")(2).toInt).max
    val historyIndex = histories.map(_.split("_")(2).toInt).max

    val newCurrentIndex = s"cmwell_current_${currentIndex + 1}"
    val newHistoryIndex = s"cmwell_history_${historyIndex + 1}"

    val oldCurrentIndex = s"cmwell_current_$currentIndex"
    val oldHistoryIndex = s"cmwell_history_$historyIndex"

    command(s"""curl -s -XPUT 'http://${pingAddress}:$esRegPort/$newCurrentIndex/' -d '$settingsJson'""",
      ips.head,
      false)
    command(s"""curl -s -XPUT 'http://${pingAddress}:$esRegPort/$newHistoryIndex/' -d '$settingsJson'""",
      ips.head,
      false)

    val actionsJson =
      s"""
         |{
         |    "actions" : [
         |        {
         |           "add" : { "index" : "$newCurrentIndex", "alias" : "cmwell_current" }
         |        },
         |        {
         |           "add" : { "index" : "$newCurrentIndex", "alias" : "cmwell_current_latest" }
         |        },
         |        {
         |           "add" : { "index" : "$newHistoryIndex", "alias" : "cmwell_history" }
         |        },
         |        {
         |           "add" : { "index" : "$newHistoryIndex", "alias" : "cmwell_history_latest" }
         |        },
         |        {
         |           "remove" : { "index" : "$oldCurrentIndex", "alias" : "cmwell_current_latest" }
         |        },
         |        {
         |           "remove" : { "index" : "$oldHistoryIndex", "alias" : "cmwell_history_latest" }
         |        }
         |    ]
         |}
      """.stripMargin

    command(s"""curl -s -X POST 'http://${pingAddress}:$esRegPort/_aliases' -d '$actionsJson'""", ips.head, false)
  }

  def restartApp = {
    stopCtrl
    startCtrl

    Thread.sleep(5000)

    restartWebservice
    restartCW
    restartDc

    stopBg
    startBg
  }

  def restartApp(host: String) = {
    stopCtrl(host)
    startCtrl(host)

    Thread.sleep(5000)

    stopWebservice(host)
    startWebservice(host)

    stopCW(host)
    startCW(host)
    stopDc(host)
    startDc(host)

    stopBg(host)
    startBg(host)
  }

  def restartWebservice {
    ips.foreach { ip =>
      info(s"Restarting Webservice on $ip")
      stopWebservice(Seq(ip))
      startWebservice(Seq(ip))
      Try(WebServiceLock().waitForModule(ip, 1))
    }
  }

  def restartDc {
    stopDc
    startDc
  }

  def restartCW {
    stopCW
    startCW
  }

  def restartCassandra {
    ips.foreach { ip =>
      info(s"Restarting Cassandra on $ip")
      stopCassandra(Seq(ip))
      startCassandra(Seq(ip))
      Try(CassandraLock().waitForModule(ips(0), casSize))
    }
  }

  def restartElasticsearch: Unit = restartElasticsearch(ips)

  def restartElasticsearch(hosts: Seq[String]) {
    hosts.foreach { host =>
      Try(ElasticsearchStatusLock("green").waitForModule(hosts(0), 1000))
      info(s"Restarting Elasticsearch on $host")
      disableElasticsearchUpdate(ips((ips.indexOf(host) + 1) % ips.size))
      Thread.sleep(10000)
      stopElasticsearch(Seq(host))
      startElasticsearch(Seq(host))
      enableElasticsearchUpdate(ips((ips.indexOf(host) + 1) % ips.size))
    }
  }

  /*def findIpToConnectWithToGrid : String = {
    Await.result(Future.firstCompletedOf(ips map getIpInGrid), Duration.Inf)
  }

  def getIpInGrid(ipToCheckAgainst : String) : Future[String] = {
    import java.net.NetworkInterface
    import java.util
    import collection.JavaConversions._
    import collection.JavaConverters._
    Future {
      val interfaces: Seq[java.net.NetworkInterface] = util.Collections.list(NetworkInterface.getNetworkInterfaces())
      val validInterfaceOpt = interfaces.collectFirst { case i if (command(s"ping -c 1 -I ${i.getName}
       $ipToCheckAgainst ; echo $$?").get.split("\n").toList.last.trim == "0") => i}
      validInterfaceOpt match {
        case Some(validInterface) =>
          validInterface.getInterfaceAddresses.asScala.collectFirst {
            case inetAddr if (inetAddr.getAddress.getHostAddress.matches( """\d+.\d+.\d+.\d+""")) =>
              inetAddr.getAddress.getHostAddress
          }.get
      }
    }
  }*/

  def findIpToConnectWithToGrid: String = {
    var out = Option.empty[String]
    ips.find { ip =>
      val res = getIpInGrid(ip)
      val rv = res.isDefined
      if(rv) out = Some(res.get)
      rv
    }
    out.getOrElse(ips(0))
  }

  def getIpInGrid(ipToCheckAgainst: String): Option[String] = {
    import java.net.NetworkInterface
    import java.util

    import scala.collection.JavaConversions._
    import scala.collection.JavaConverters._

    val interfaces: Seq[java.net.NetworkInterface] = util.Collections.list(NetworkInterface.getNetworkInterfaces())
    val validInterfaceOpt = interfaces.collectFirst {
      case i
        if (command(s"ping -c 1 -I ${i.getName} $ipToCheckAgainst ; echo $$?").get
          .split("\n")
          .toList
          .last
          .trim == "0") =>
        i
    }
    validInterfaceOpt match {
      case Some(validInterface) =>
        validInterface.getInterfaceAddresses.asScala.collectFirst {
          case inetAddr if (inetAddr.getAddress.getHostAddress.matches("""\d+.\d+.\d+.\d+""")) =>
            inetAddr.getAddress.getHostAddress
        }
      case None => None
    }
  }

  def connectToGrid: Unit = connectToGrid()

  def connectToGrid(ip: String = "") {
    if (!Host.connectedToAkkaGrid) {
      val useIp = if (ip == "") {
        val uIp = findIpToConnectWithToGrid
        info(s"Connecting to grid with ip: $uIp")
        uIp
      } else ip
      AkkaGrid.setGridConnection(
        GridConnection(memberName = "CONS",
          clusterName = cn,
          hostName = useIp,
          port = 0,
          seeds = ips.take(3).map(seedIp => s"$seedIp:7777").toSet)
      )
      AkkaGrid.joinClient

      CtrlClient.init(ips(0))
      Host.connectedToAkkaGrid = true
      Thread.sleep(5000)
    }
  }

  def restartHaproxy(sudoer: Credentials) {
    haProxy match {
      case Some(HaProxy(host, sitedown)) =>
        command("sudo service haproxy restart", Seq(host), true, Some(sudoer))
      case None =>
    }
  }

  def stopHaproxy(sudoer: Credentials) {
    haProxy match {
      case Some(HaProxy(host, sitedown)) =>
        command("sudo service haproxy stop", Seq(host), true, Some(sudoer))
      case None =>
    }
  }

  def deployHaproxy(sudoer: Credentials) {
    throw new Exception("deploy haproxy currently cancelled")
    /*
    haProxy match {
      case Some(HaProxy(host, sitedown)) =>
        command("sudo apt-get -q -y install haproxy", Seq(host), true, Some(sudoer))
        val servers = ips.map(ip => s"""server  $ip $ip:9000 check inter 10000 rise 5 fall 3""").mkString("\n")
        val content = ResourceBuilder.getResource("scripts/templates/haproxy.cfg", Map("cluster" -> cn, "sitedown" -> sitedown, "servers" -> servers))
        createFile("/etc/haproxy/haproxy.cfg", content, Seq(host), true, Some(sudoer))
        restartHaproxy(sudoer)
      case None =>
    }
   */
  }

  def getClusterStatus: ClusterStatus = {
    connectToGrid
    Await.result(Host.ctrl.getClusterStatus, 30 seconds)
  }

  private val elkImageName = "cmwell-elk"
  private val elkContainerName = "cmwell-elk-container"
  private val elkClusterNameSuffix = "elk"
  private val elkDirName = "elk"
  private val elkEsWebPort = 9220
  private val elkEsTransportPort = 9320
  private val elkWebPort = 8080

  def deployElk: Unit = {
    ???
    info(s"copying files to remote hosts.")
    ips.par.foreach { ip =>
      info(s"copying files to $ip")
      command(s"rsync -Paz scripts/docker-elk $user@$ip:${instDirs.intallationDir}/app/")
    }

    info(s"creating docker image")
    ips.par.foreach { ip =>
      val res =
        command(s"sudo cd ${instDirs.intallationDir}/app/docker-elk/; sudo docker build -t $elkImageName .", ip, true)
      if (res.isSuccess)
        info(s"image was created at $ip")
      else
        info(s"failed to create image at $ip")
    }

    info("creating elk log directory")
    command(s"mkdir -p ${instDirs.intallationDir}/log/$elkDirName", ips, false)
  }

  def createLogstashConfig: Unit = {
    info("creating logstash config file")
    ips.par.foreach { ip =>
      createLogstashConfFile(s"$ip:$elkEsWebPort", Seq(ip))
    }
  }

  def startElk: Unit = {
    def getSeeds: String = {
      ips.take(3).map(ip => s"$ip:$elkEsTransportPort").mkString(",")
    }

    //docker run -e elk_cluster='docker-elk' -v /home/michael/me/projects/elk-docker/conf:/etc/logstash -v
    // /home/michael/app/cm-well/log:/cm-well/log  -p 8080:80 -p 9200:9220 -p 9300:9320 elk
    //command(s"docker run -d --net=host --name=$elkContainerName -e elk_cluster='$cn-$elkClusterNameSuffix'
    // -e elk_hosts='$getSeeds' -v ${instDirs.intallationDir}/conf/logstash/:/etc/logstash -v
    // ${instDirs.intallationDir}/log:/opt/cm-well/log -v
    // ${instDirs.intallationDir}/log/$elkDirName:/usr/share/elasticsearch/data
    // -p $elkWebPort:80 -p $elkEsWebPort:$elkEsWebPort -p $elkEsTransportPort:$elkEsTransportPort $elkImageName", ips, true)
    ???
  }

  def stopElk: Unit = {
    //command(s"docker rm -f $elkContainerName", ips, true)
    ???
  }

  def removeOldPackages(hosts: GenSeq[String] = ips): Unit = {
    val packs = deployment.componentProps.filter(_.symLinkName.isDefined)
    val loc = instDirs.globalLocation

    for {
      host <- hosts
      pack <- packs
    } {
      val target = pack.targetLocation
      val compName = pack.getName
      val symLinkName = pack.symLinkName.get
      val currentPack = command(s"readlink -e $loc/cm-well/$target/$symLinkName | xargs basename", host, false).get.trim
      val com =
        s"ls -1 $loc/cm-well/$target | grep $compName | grep -v $currentPack | xargs -I zzz rm -rf $loc/cm-well/$target/zzz"
      command(com, host, false)
    }
  }

  def syncLib(hosts: GenSeq[String] = ips) = {
    def getCurrentDateStr = {
      val format = new java.text.SimpleDateFormat("yyyyMMdd_hhmmss")
      val date = new Date()
      format.format(date)
    }

    val currentDate = getCurrentDateStr

    hosts.foreach { host =>
      val comStr =
        s"""test -L ${instDirs.globalLocation}/cm-well/lib &&
           |cp -al `readlink ${instDirs.globalLocation}/cm-well/lib`/ ${instDirs.globalLocation}/cm-well/lib-$currentDate/ ||
           |mkdir -p ${instDirs.globalLocation}/cm-well/lib-$currentDate""".stripMargin

      command(comStr, host, false)

      command(s"test -L ${instDirs.globalLocation}/cm-well/lib && rm ${instDirs.globalLocation}/cm-well/lib",
        host,
        false)
      command(s"ln -s ${instDirs.globalLocation}/cm-well/lib-$currentDate ${instDirs.globalLocation}/cm-well/lib",
        host,
        false)

      rsync("lib/", s"${instDirs.globalLocation}/cm-well/lib/", Seq(host))
    }

  }

  def linkLibs(hosts: GenSeq[String] = ips.par) = {
    val dir = new File("dependencies")

    command(s"mkdir -p ${instDirs.globalLocation}/cm-well/dependencies", hosts, false)
    rsync(s"dependencies/", s"${instDirs.globalLocation}/cm-well/dependencies/", hosts)

    dir.listFiles().toVector.par.foreach { file =>
      linkLib(file.getName, hosts)
    }
  }

  def linkLib(component: String, hosts: GenSeq[String] = ips) = {

    val target = component //if(component == "batch") "bg" else component

    //val content = Source.fromFile(s"dependencies/$component").getLines().toVector

    command(s"rm ${instDirs.globalLocation}/cm-well/app/$target/lib/* > /dev/null 2> /dev/null", hosts, false)
    command(s"mkdir -p ${instDirs.globalLocation}/cm-well/app/$target/lib", hosts, false)

    hosts.foreach { host =>
      // scalastyle:off
      command(s"cat ${instDirs.globalLocation}/cm-well/dependencies/$component | xargs -I zzz ln -s ${instDirs.globalLocation}/cm-well/lib/zzz ${instDirs.globalLocation}/cm-well/app/$target/lib/zzz", host, false)
      // scalastyle:on
    }
  }

  sys.addShutdownHook {
    Try(k.grid.Grid.shutdown)
  }

  def rsyncPlugins(hosts: GenSeq[String] = ips) = {
    command(s"mkdir -p ${instDirs.globalLocation}/cm-well/app/ws/plugins/sg-engines/", hosts, false)
    rsync(s"plugins/", s"${instDirs.globalLocation}/cm-well/app/ws/plugins/sg-engines/", hosts)
  }
}<|MERGE_RESOLUTION|>--- conflicted
+++ resolved
@@ -322,22 +322,12 @@
   def ips = hostIps.toList
 
   def calculateCpuAmount = {
-<<<<<<< HEAD
-    if(UtilCommands.isOSX) {
-      val x = command("sysctl hw.physicalcpu", false).get.split(":")(1).trim.toInt
-      info("mac cpu=" + x)
-      x
-    }
-    else {
-      command("lscpu", false).get.split('\n').map(_.split(':')).map(a => a(0) -> a(1)).toMap.getOrElse("CPU(s)", "0").trim.toInt
-    }
-
-=======
+
     if(UtilCommands.isOSX)
       command("sysctl hw.physicalcpu", false).get.split(":")(1).trim.toInt
     else
       command("lscpu", false).get.split('\n').map(_.split(':')).map(a => a(0) -> a(1)).toMap.getOrElse("CPU(s)", "0").trim.toInt
->>>>>>> ed2a093b
+
   }
 
   def getEsSize = esSize
