/**
  * Copyright 2015 Thomson Reuters
  *
  * Licensed under the Apache License, Version 2.0 (the “License”); you may not use this file except in compliance with the License.
  * You may obtain a copy of the License at
  *
  *   http://www.apache.org/licenses/LICENSE-2.0
  *
  * Unless required by applicable law or agreed to in writing, software distributed under the License is distributed on
  * an “AS IS” BASIS, WITHOUT WARRANTIES OR CONDITIONS OF ANY KIND, either express or implied.
  *
  * See the License for the specific language governing permissions and
  * limitations under the License.
  */
import cmwell.ctrl.config.Jvms

import scala.collection.GenSeq

/**
  * Created by michael on 8/27/14.
  */
object JVMOptimizer {

  def gcLoggingJVM(filename: String, jPrefix: Boolean = false): Seq[String] = {
    val s = Seq(
      "-verbose:gc",
      "-XX:+PrintGCDetails",
      "-XX:+PrintGCDateStamps",
      "-XX:+PrintHeapAtGC",
      "-XX:+PrintTenuringDistribution",
      "-XX:+PrintGCApplicationConcurrentTime",
      "-XX:+PrintGCApplicationStoppedTime",
      "-XX:+PrintPromotionFailure",
      "-XX:PrintFLSStatistics=1",
      "-Xloggc:" + filename,
      "-XX:+UseGCLogFileRotation",
      "-XX:NumberOfGCLogFiles=9",
      "-XX:GCLogFileSize=10M"
    )
    s
  }
  lazy val globalJVM: Seq[String] = Seq("-server", "-XX:+UseTLAB")

  lazy val java7ExtraArgs: Seq[String] = globalJVM ++ Seq("-XX:+UseCondCardMark", "-Duser.timezone=GMT0")
  /* def machineSpecs(): (Int, Long, Long) = {
     import Props.os
     (os.getAvailableProcessors, os.getTotalPhysicalMemorySize, os.getFreePhysicalMemorySize)
   }*/
}

case class ConfFile(fileName: String, content: String, executable: Boolean = false, path: Option[String] = None)

abstract class ComponentConf(var host: String,
                             var scriptDir: String,
                             var scriptName: String,
                             var confDir: String,
                             var confName: String,
                             var moduleIndex: Int) {
  val PATH = "$PATH"
  val BMSG = "bmsg; if [ $? -eq 1 ] ; then exit 13; fi"
  val CHKSTRT =
    s"if [ `ps aux | grep -v grep | grep -v starter | grep '${getPsIdentifier}' | wc -l` -gt 0 ] ; then exit 0; fi"
  //val BMSG = ""

  def createExportEnvStr(environmentVar: String) =
    sys.env.get(environmentVar).map(value => s"export $environmentVar='$value'")

  def genDebugStr(port: Int) =
    s"""if [ "$$CMWELL_DEBUG" = "true" ] ; then DEBUG_STR=`echo -agentlib:jdwp=transport=dt_socket,server=y,suspend=n,address=$port`; else DEBUG_STR=''; fi"""

  def getIndexTxt = {
    if (moduleIndex == 1) "" else s"$moduleIndex"
  }

  class IllegalFileException(msg: String) extends Exception(msg) {}

  def sleepScript = "sleep ${1:-0}"

  def getTemplateMap: Map[String, String] = getClusterTemplateMap ++ getNodeTemplateMap

  def getClusterTemplateMap: Map[String, String]

  def getNodeTemplateMap: Map[String, String]

  def getComponentName: String

  def mkScript: ConfFile

  def mkConfig: List[ConfFile]

  def getPsIdentifier: String
}

case class CassandraConf(home: String,
                         seeds: String,
                         clusterName: String,
                         resourceManager: JvmMemoryAllocations,
                         snitchType: String,
                         ccl_dir: String,
                         dir: String = "cas",
                         rowCacheSize: Int,
                         replicationFactor: Int = 3,
                         template: String = "cassandra.yaml",
                         listenAddress: String = "127.0.0.1",
                         rpcAddress: String = "127.0.0.1",
                         sName: String,
                         index: Int,
                         rs: RackSelector,
                         g1: Boolean,
                         hostIp: String,
                         casDataDirs:Seq[String],
                         casUseCommitLog:Boolean,
                         numOfCores:Integer,
                         diskOptimizationStrategy:String)
    extends ComponentConf(hostIp, s"$home/app/cas/cur", sName, s"$home/conf/$dir", "cassandra.yaml", index) {
  override def getPsIdentifier = s"/log/cas${getIndexTxt}/"

  override def getComponentName: String = "Cassandra"

  override def mkScript: ConfFile = {

    def getJarAbsPath(dir: java.io.File, prefix: String): String = {
      if (!dir.exists) throw new IllegalFileException("Dir " + dir.getAbsolutePath + " was not found.")
      else if (!dir.isDirectory) throw new IllegalFileException("File " + dir.getAbsolutePath + " is not a directory.")

      val files = dir.list.filter(f => f.startsWith(prefix))

      if (files.length > 1) throw new Exception("multiple jars were found: " + files.mkString(", "))
      else if (files.length == 0) throw new Exception("no jars were found (prefix = " + prefix + ").")
      else dir.getAbsolutePath + "/" + files.head
    }
    val pidFile = s"$home/app/cas/cur/cassandra.pid"
    val mXmx = resourceManager.getMxmx
    //val mXms = "-Xms" + heapSize + "M"
    val mXms = resourceManager.getMxms

    //Young gen: min(max_sensible_per_modern_cpu_core * num_cores, 1/4 * heap size)
    val mXmn = resourceManager.getMxmn

    // reduce the per-thread stack size to minimize the impact of Thrift
    // thread-per-client.  (Best practice is for client connections to
    // be pooled anyway.) Only do so on Linux where it is known to be
    // supported.
    val mXss = resourceManager.getMxss

    /*lazy val jamm = {
      val f = new java.io.File(home+"/app/cas/cur/lib")
      val arr = f.listFiles(new FilenameFilter {
        override def accept(dir: File, name: String): Boolean = name.startsWith("jamm")
      })
      require(arr.size == 1)
      Seq(s"-javaagent:${arr.head.getAbsolutePath}")
    }*/

    val jamm = Seq(s"-javaagent:$home/app/cas/cur/lib/$$JAMMJAR")

    /*val jvmArgs = JVMOptimizer.java7ExtraArgs ++ Seq("-ea") ++ jamm ++ Seq(
      "-XX:+UseThreadPriorities",
      "-XX:ThreadPriorityPolicy=42",
      mXmx,
      mXms,
      mXmn,
      "-XX:+HeapDumpOnOutOfMemoryError",
      mXss,
      "-XX:+UseG1GC",
      "-XX:SurvivorRatio=8",
      "-XX:MaxTenuringThreshold=1",
      "-Djava.net.preferIPv4Stack=true",
      "-Dcom.sun.management.jmxremote.port=" + jmxremotePort,
      "-Dcom.sun.management.jmxremote.ssl=false",
      "-Dcom.sun.management.jmxremote.authenticate=false",
      "-Dlog4j.configuration=log4j-server.properties",
      "-Dlog4j.defaultInitOverride=true",
      s"-Dlog4j.appender.R.File=$home/log/$dir/system.log",
      "-Dmx4jaddress=0.0.0.0",
      "-Dmx4jport=" + dmx4jport,
      "-Dcassandra-foreground=yes",
      s"-Dcassandra-pidfile=$pidFile")*/
    //"-Dcassandra.config=file://${path}/conf/cas/cassandra.yaml")

    val cmsGc = Seq(
      "-XX:+UseParNewGC",
      "-XX:+UseConcMarkSweepGC",
      "-XX:+CMSParallelRemarkEnabled",
      "-XX:SurvivorRatio=8",
      "-XX:MaxTenuringThreshold=1",
      "-XX:CMSInitiatingOccupancyFraction=75",
      "-XX:+UseCMSInitiatingOccupancyOnly"
    )

    val g1Gc = Seq("-XX:+UseG1GC", "-XX:SurvivorRatio=8")

    val jvmArgs = JVMOptimizer.java7ExtraArgs ++ Seq("-ea") ++ jamm ++ Seq("-XX:+UseThreadPriorities",
                                                                           "-XX:ThreadPriorityPolicy=42",
                                                                           mXmx,
                                                                           mXms,
                                                                           mXmn,
                                                                           mXss) ++
      (if (g1) g1Gc else cmsGc) ++
      Seq(
        "-Djava.net.preferIPv4Stack=true",
        "-Dcom.sun.management.jmxremote.port=" + PortManagers.cas.jmxPortManager.getPort(index),
        "-Dcom.sun.management.jmxremote.ssl=false",
        "-Dcom.sun.management.jmxremote.authenticate=false",
        "-Dlog4j.configuration=log4j-server.properties",
        "-Dlog4j.defaultInitOverride=true",
        "-Dmx4jaddress=0.0.0.0",
        "-Dmx4jport=" + PortManagers.cas.dmx4jPortManager.getPort(index),
        "-Dcassandra-foreground=yes",
        /*"-Dconsistent.rangemovement=false",*/
        s"-Dcassandra-pidfile=$pidFile",
        s"-Dcassandra.logdir=$home/log/$dir/"
      )
    def classpath =
      s"$home/conf/" + dir + ":" +
        home + "/build/classes/main:" +
        home + "/build/classes/thrift:" +
        s"$home/app/cas/cur/lib/*"

    // Seq(s"-javaagent:$home/app/ctrl/cur", s"-Dctrl.listenAddress=$listenAddress", s"-Dctrl.seedNodes=${host}",
    // s"-Dctrl.clusterName=$clusterName", s"-Dctrl.roles=Metrics,CassandraNode")
    val agentLibArgs = Seq.empty

    val args = Seq("starter", "java") ++ agentLibArgs ++ jvmArgs ++ JVMOptimizer.gcLoggingJVM(
      s"$home/log/" + dir + "/gc.log"
    ) ++ Seq("-cp", classpath, "org.apache.cassandra.service.CassandraDaemon")

    val scriptString =
      s"""export PATH=$home/app/java/bin:$home/bin/utils:$PATH
       |export CASSANDRA_HOME=$home/app/cas/cur
       |export CASSANDRA_CONF=$home/conf/${dir}
       |export JAMMJAR=`ls -1 $home/app/cas/cur/lib/ | grep jamm`
       |$CHKSTRT
       |$BMSG
       |${args.mkString(" ")} > $home/log/$dir/stdout.log 2> $home/log/$dir/stderr.log &""".stripMargin

    ConfFile(sName, scriptString, true)
  }

  def getClusterTemplateMap: Map[String, String] = {
    Map("clustername" -> clusterName,
      "ccl_dir" -> ccl_dir,
      "dir" -> dir,
      "root_dir" -> home,
      "endpoint_snitch" -> snitchType,
      "cas_data_dirs" -> casDataDirs.map(dir=> s"$home/data/$dir/data").mkString("\n    - "),
      "concurrent_reads" -> (16 * casDataDirs.size).toString,
      "concurrent_writes" ->  (8 * Math.max(1, numOfCores / 2)).toString,
      "concurrent_counter_writes" -> (16 * casDataDirs.size).toString,
      "disk_optimization_strategy" -> diskOptimizationStrategy,
      "concurrent_compactors" -> (if (diskOptimizationStrategy == "SSD") Math.max(1, numOfCores / 2) else 1).toString,
      "replication_factor" -> replicationFactor.toString,
      "durable_writes" -> casUseCommitLog.toString,
      "replication_factor" -> replicationFactor.toString,
      "home" -> home
    )
  }

  def getNodeTemplateMap: Map[String, String] = {
    Map("rack_id" -> rs.getRackId(this),
      "host" -> hostIp,
      "seeds" -> seeds,
      "listen_address" -> listenAddress,
      "rpc_address" -> rpcAddress,
      "row_cache_size" -> rowCacheSize.toString)
  }


  def mkConfig: List[ConfFile] = {

    val map = getTemplateMap

    val confContent = ResourceBuilder.getResource(s"scripts/templates/${template}", map)

    val logBackContent = ResourceBuilder.getResource(s"scripts/templates/logback-cassandra.xml", Map.empty)

    val rackConfContent = ResourceBuilder.getResource("scripts/templates/cassandra-rackdc.properties", map)

    val cqlInit2 = ResourceBuilder.getResource("scripts/templates/cassandra-cql-init-cluster-new", map)

    val cqlInit3 = ResourceBuilder.getResource("scripts/templates/zstore-cql-init-cluster", map)

    val cassandraStatus = ResourceBuilder.getResource("scripts/templates/cassandra-status-viewer-template", map)

    List(
      ConfFile("cassandra.yaml", confContent, false),
      ConfFile("logback.xml", logBackContent),
      ConfFile("cassandra-rackdc.properties", rackConfContent, false),
      ConfFile("cassandra-status-viewer", cassandraStatus, true),
      ConfFile("cassandra-cql-init-cluster-new", cqlInit2),
      ConfFile("zstore-cql-init-cluster", cqlInit3)
    )
  }
}

case class ElasticsearchConf(clusterName: String,
                             nodeName: String,
                             dataNode: Boolean,
                             masterNode: Boolean,
                             expectedNodes: Int,
                             numberOfReplicas: Int,
                             seeds: String,
                             seedPort: Int = 9300,
                             home: String,
                             resourceManager: JvmMemoryAllocations,
                             dir: String = "es",
                             template: String = "elasticsearch.yml",
                             listenAddress: String = "127.0.0.1",
                             masterNodes: Int,
                             sName: String,
                             index: Int,
                             rs: RackSelector,
                             autoCreateIndex: Boolean,
                             g1: Boolean,
                             hostIp: String)
    extends ComponentConf(hostIp, s"$home/app/es/cur", sName, s"$home/conf/$dir", "elasticsearch.yml", index) {
  val classpath = s"""'$home/app/es/cur/lib/*:'"""

  override def getPsIdentifier = {
    if (dir == "es-master")
      s"PsIdElasticMasterNode"
    else
      s"PsIdElasticDataNode$getIndexTxt"
  }

  override def getComponentName: String = "Elasticsearch"

  override def mkScript: ConfFile = {

    val scriptString =
      s"""export PATH=$home/app/java/bin:$home/bin/utils:$PATH
         |export ES_PATH_CONF=$home/conf/$dir/config
         |$CHKSTRT
         |$BMSG
         |starter bin/elasticsearch > $home/log/$dir/stdout.log 2> $home/log/$dir/stderr.log &""".stripMargin

    ConfFile(sName, scriptString, true)
  }

  def getClusterTemplateMap: Map[String, String] = {
    val httpHost = if(masterNode) s"http.host: $host" else ""
    val httpPort = if(masterNode) 9200 else PortManagers.es.httpPortManager.getPort(index)
    val transportPort = if(masterNode) 9300 else PortManagers.es.transportPortManager.getPort(index)

    Map(
      "clustername" -> clusterName,
      "node-master" -> masterNode.toString,
      "node-data" -> dataNode.toString,
      "recoverafternodes" -> { if (expectedNodes > 3) expectedNodes - 2 else expectedNodes - 1 }.toString,
      "expectednodes" -> expectedNodes.toString,
      "seed_hosts" -> seeds.split(',').mkString("", s":$seedPort,", s":$seedPort"),
      "initial_master_nodes" -> seeds.split(',').mkString("", "-master,", "-master"),
      "dir" -> dir,
      "listen_address" -> listenAddress,
      "root_dir" -> home,
      "http_host" -> httpHost,
      "min_masters" -> (Math.round(masterNodes / 2) + 1).toString,
      "http_port" -> httpPort.toString,
      "transport_port" -> transportPort.toString,
      "number_of_shards" -> Math.min(expectedNodes, 10).toString,
      "number_of_replicas" -> numberOfReplicas.toString
    )

<<<<<<< HEAD
  }

  def getNodeTemplateMap: Map[String, String] = {
    Map("rack_id" -> rs.getRackId(this),
      "ps_id" -> getPsIdentifier,
      "es_ms" -> s"${resourceManager.mxms}",
      "es_mx" -> s"${resourceManager.mxmx}",
      "nodename" -> nodeName)
  }
=======
    val confContent = ResourceBuilder.getResource(s"scripts/templates/$template", m)
>>>>>>> 95c90f0b

  def mkConfig: List[ConfFile] = {

    val map = getTemplateMap

    val confContent = ResourceBuilder.getResource(s"scripts/templates/${template}", map)

    val mappingContent = ResourceBuilder.getResource(s"scripts/templates/indices_template_new.json",map)

    val loggerConf = ResourceBuilder.getResource("scripts/templates/es-log4j2.properties", Map.empty[String, String])

    val jvmOpts = ResourceBuilder.getResource("scripts/templates/es-jvm.options", map)

    List(ConfFile("elasticsearch.yml", confContent, false, Some(s"$home/conf/$dir/config")),
      ConfFile("indices_template_new.json", mappingContent, false),
      ConfFile("log4j2.properties", loggerConf, false, Some(s"$home/conf/$dir/config")),
      ConfFile("jvm.options", jvmOpts, false, Some(s"$home/conf/$dir/config")))
  }
}

case class KafkaConf(home: String, logDirs: Seq[String], zookeeperServers: Seq[String], brokerId: Int, hostIp: String)
    extends ComponentConf(hostIp, s"$home/app/kafka", "start.sh", s"$home/conf/kafka", "server.properties", 1) {

  override def getComponentName: String = "Kafka"

  override def mkScript: ConfFile = {
    val dir = "kafka"
    val exports = s"export PATH=$home/app/java/bin:$home/bin/utils:$PATH"
    val cp = ":cur/libs/*"
    // scalastyle:off
    val scriptString =
      s"""
         |$exports
          |$CHKSTRT
          |$BMSG
          |starter java -Xmx1G -Xms1G -server -XX:+UseG1GC -XX:MaxGCPauseMillis=20 -XX:InitiatingHeapOccupancyPercent=35 -XX:+DisableExplicitGC -Djava.awt.headless=true -Xloggc:$home/log/$dir/kafkaServer-gc.log -verbose:gc -XX:+PrintGCDetails -XX:+PrintGCDateStamps -XX:+PrintGCTimeStamps -Dcom.sun.management.jmxremote.port=${PortManagers.kafka.jmxPortManager
           .getPort(1)} -Dcom.sun.management.jmxremote -Dcom.sun.management.jmxremote.authenticate=false -Dcom.sun.management.jmxremote.ssl=false -Dkafka.logs.dir=$home/log/$dir -Dlog4j.configuration=file:$home/conf/$dir/log4j.properties -cp $cp kafka.Kafka $home/conf/$dir/server.properties  > $home/log/$dir/stdout.log 2>  $home/log/$dir/stderr.log &
     """.stripMargin
    // scalastyle:on
    ConfFile("start.sh", scriptString, true)
  }

  override def getPsIdentifier: String = "kafka.Kafka"

  def getClusterTemplateMap: Map[String, String] = {
    Map[String, String](
      "log-dirs" -> logDirs.mkString(","),
      "zookeeper-connect" -> zookeeperServers.map(zkServer => s"$zkServer:2181").mkString(",")
    )

  }

  def getNodeTemplateMap: Map[String, String] = {
    Map("broker-id" -> brokerId.toString)
  }

  def mkConfig: List[ConfFile] = {

    val map = getTemplateMap

    val confContent = ResourceBuilder.getResource(s"scripts/templates/kafka.server.properties", map)

    val loggerConf = ResourceBuilder.getResource("scripts/templates/log4j-kafka.properties", Map.empty)

    List(ConfFile("server.properties", confContent, false),
      ConfFile("log4j.properties", loggerConf, false))
  }
}

case class ZookeeperConf(home: String, clusterName: String, servers: Seq[String], hostIp: String)
    extends ComponentConf(hostIp, s"$home/app/zookeeper", "start.sh", s"$home/conf/zookeeper", "zoo.conf", 1) {
  val dir = "zookeeper"
  private def genServersStr: String = {
    var serverId = 0
    servers
      .map { server =>
        serverId += 1
        s"server.$serverId=$server:2888:3888"
      }
      .mkString("\n")
  }

  override def getComponentName: String = "Zookeeper"

  override def mkScript: ConfFile = {
    val exports = s"""export PATH=$home/app/java/bin:$home/bin/utils:$PATH
                     |export ZOO_LOG_DIR=$home/log/$dir
                     |export ZOO_LOG4J_PROP="INFO, ROLLINGFILE"
                     |export ZOOCFGDIR=$confDir
                     |export JMXDISABLE=true
                     |export JVMFLAGS="-Xmx500m -Xms500m -Dlog4j.configuration=file:$confDir/log4j.properties"""".stripMargin
    // scalastyle:off
    val cp = s"cur/lib/slf4j-log4j12-1.7.25.jar:cur/lib/slf4j-api-1.7.25.jar:cur/lib/netty-3.10.6.Final.jar:cur/lib/log4j-1.2.17.jar:cur/lib/jline-0.9.94.jar:cur/zookeeper-${cmwell.util.build.BuildInfo.zookeeperVersion}.jar:$home/conf/$dir"
    val scriptString =
      s"""
          |$exports
          |$CHKSTRT
          |$BMSG
          |starter $home/app/zookeeper/cur/bin/zkServer.sh start-foreground > $home/log/$dir/stdout.log 2>  $home/log/$dir/stderr.log &
      """.stripMargin
    // scalastyle:on
    ConfFile("start.sh", scriptString, true)
  }

  override def getPsIdentifier: String = "QuorumPeerMain"

  def getClusterTemplateMap: Map[String, String] = {
    Map(
      "dataDir" -> s"$home/data/$dir",
      "servers" -> genServersStr,
      "zookeeperLogDir" -> s"$home/log/$dir"
    )

  }

  def getNodeTemplateMap: Map[String, String] = {
    Map("myId" -> (servers.indexOf(hostIp) + 1).toString)
  }

  def mkConfig: List[ConfFile] = {

    val map = getTemplateMap

    val confContent = ResourceBuilder.getResource(s"scripts/templates/zoo.cfg", map)

    val loggerConf = ResourceBuilder.getResource("scripts/templates/log4j-zookeeper.properties", map)

    List(ConfFile("zoo.cfg", confContent, false),
         ConfFile("log4j.properties", loggerConf, false),
         ConfFile("myid", map("myId"), false, Some(s"$home/data/$dir")))
  }
}

case class BgConf(home: String,
                  zookeeperServers: Seq[String],
                  clusterName: String,
                  dataCenter: String,
                  hostName: String,
                  resourceManager: JvmMemoryAllocations,
                  sName: String,
                  isMaster: Boolean,
                  minMembers: Int = 1,
                  partition: Int = 0,
                  numOfPartitions: Int = 1,
                  logLevel: String,
                  debug: Boolean,
                  hostIp: String,
                  seeds: String,
                  seedPort: Int = 9301,
                  dir: String = "bg",
                  defaultRdfProtocol: String)
    extends ComponentConf(hostIp, s"$home/app/bg", sName, s"$home/conf/bg", "bg.yml", 1) {

  override def getComponentName: String = "BG"

  override def mkScript: ConfFile = {
    def jvmArgs = {
      val aspectj = if (/*hasOption("useAspectj")*/ false) s"$home/app/tools/aspectjweaver.jar" else ""
      val mXmx = resourceManager.getMxmx
      val mXms = resourceManager.getMxms
      val mXmn = resourceManager.getMxmn
      val mXss = resourceManager.getMxss
      val jmx = Seq(
        s"-Dcom.sun.management.jmxremote.port=${PortManagers.bg.jmxPortManager.getPort(1)}",
        "-XX:-OmitStackTraceInFastThrow",
        "-XX:+UseG1GC",
        "-Dcom.sun.management.jmxremote.ssl=false",
        "-Dcom.sun.management.jmxremote.authenticate=false"
      )
      Seq(
        "-XX:+UseCondCardMark",
        "-Duser.timezone=GMT0",
        "-Des.set.netty.runtime.available.processors=false",
        aspectj,
        "-Dfile.encoding=UTF-8",
        s"-Dlog.level=$logLevel",
        mXmx,
        mXms,
        mXmn,
        mXss
      ) ++ jmx ++ JVMOptimizer.gcLoggingJVM(s"$home/log/bg/gc.log")
    }

    val args = Seq("starter", "java", "$DEBUG_STR", s"-Dcmwell.home=$home") ++ jvmArgs ++ Seq(
      "-cp",
      s""" "conf:$home/app/bg/lib/*" """,
      "cmwell.bg.Runner"
    )

    //new java.io.File(s"$home/log/bg").mkdirs

    val scriptString =
      s"""export PATH=$home/app/java/bin:$home/bin/utils:$PATH
          |$CHKSTRT
          |$BMSG
          |${genDebugStr(5014)}
          |${args.mkString(" ")} > $home/log/bg/stdout.log 2> $home/log/bg/stderr.log &""".stripMargin

    ConfFile("start.sh", scriptString, true)
  }

  override def getPsIdentifier: String = "/log/bg/"

  def getClusterTemplateMap: Map[String, String] = {
    Map(
      "cmwell.grid.dmap.persistence.data-dir" -> s"$home/log/bg/dmap/",
      "cmwell.grid.bind.port" -> s"${Jvms.BG.systemPort}",
      "cmwell.grid.seeds" -> s"$hostIp:7777",
      "cmwell.grid.min-members" -> s"$minMembers",
      "cmwell.grid.monitor.port" -> s"${PortManagers.bg.monitorPortManager.getPort(1)}",
      "cmwell.clusterName" -> s"$clusterName",
      "dataCenter.id" -> s"$dataCenter",
      "cmwell.dataCenter.id" -> s"$dataCenter",
      "cmwell.kafka.numOfPartitions" -> s"$numOfPartitions",
      "cmwell.kafka.zkServers" -> s"${zookeeperServers.map(zkServer => s"$zkServer:2181").mkString(",")}",
      "cmwell.bg.persist.commands.partition" -> s"$partition",
      "cmwell.bg.index.commands.partition" -> s"$partition",
      "irwServiceDao.clusterName" -> s"$clusterName",
      "irwServiceDao.hostName" -> s"$hostName",
      "ftsService.clusterName" -> s"$clusterName",
      "ftsService.transportAddress" -> s"$hostName",
      "cmwell.rdfDefaultProtocol" -> defaultRdfProtocol,
      "kafka.bootstrap.servers" -> s"localhost:9092,${zookeeperServers.map(kafkaNode => s"$kafkaNode:9092").mkString(",")}",
      "clustername" -> clusterName,
      "hosts" -> seeds.split(',').mkString("", s":$seedPort,", s":$seedPort"),
      "dir" -> dir,
      "root_dir" -> home
    )

  }

  def getNodeTemplateMap: Map[String, String] = {
    Map("cmwell.grid.bind.host" -> s"$hostIp")
  }

  def mkConfig: List[ConfFile] = {

    val map = getTemplateMap

    val logbackConf = ResourceBuilder.getResource("conf/bg/logback.xml", Map.empty)
    val confContent = ResourceBuilder.getResource(s"scripts/templates/es.node.client.yml", map)
    val applicationConfConf = ResourceBuilder.getResource("conf/bg/application.conf", map)

    List(ConfFile("logback.xml", logbackConf, false),
         ConfFile("bg.es.yml", confContent, false),
         ConfFile("application.conf", applicationConfConf, false))
  }
}

case class CwConf(home: String,
                  clusterName: String,
                  dataCenter: String,
                  hostName: String,
                  resourceManager: JvmMemoryAllocations,
                  sName: String,
                  minMembers: Int = 1,
                  logLevel: String,
                  debug: Boolean,
                  hostIp: String,
                  seeds: String,
                  seedPort: Int,
                  subjectsInSpAreHttps: Boolean)
    extends ComponentConf(hostIp, s"$home/app/ws", sName, s"$home/conf/cw", "ws.yml", 1) {

  override def getComponentName: String = "CW"

  override def mkScript: ConfFile = {
    {
      val mXmx = resourceManager.getMxmx
      val mXms = resourceManager.getMxms
      val mXmn = resourceManager.getMxmn
      val mXss = resourceManager.getMxss
      val args = Seq("starter", "java", "$DEBUG_STR", mXmx, mXms, mXmn, mXss) ++
        Seq(
          "-XX:+UseG1GC",
          s"-Dcmwell.home=$home",
          s"-Dlog.level=$logLevel",
          "-XX:ReservedCodeCacheSize=128m",
          "-Dfile.encoding=UTF-8",
          s"-Dcom.sun.management.jmxremote.port=${PortManagers.ws.jmxPortManager.getPort(2)}",
          "-Dcom.sun.management.jmxremote.ssl=false",
          "-Dcom.sun.management.jmxremote.authenticate=false",
          "-Duser.timezone=GMT0",
          s"-Dcrashableworker.subjectsAreHttps=$subjectsInSpAreHttps"
        ) ++ JVMOptimizer.gcLoggingJVM(s"$home/log/ws/gc.log") ++
        Seq("-cp", s""" "cw-conf:$home/app/ws/lib/*" """, "cmwell.crashableworker.WorkerMain")

      val scriptString =
        s"""export PATH=$home/app/java/bin:$home/bin/utils:$PATH
       |$CHKSTRT
       |$BMSG
       |${genDebugStr(5012)}
       |${args.mkString(" ")} > $home/log/cw/stdout.log 2> $home/log/cw/stderr.log &""".stripMargin

      ConfFile(sName, scriptString, true, Some(s"$home/conf/cw"))
    }
  }

  override def getPsIdentifier: String = s"crashableworker"

  def getClusterTemplateMap: Map[String, String] = {
    Map(
      "cmwell.grid.dmap.persistence.data-dir" -> s"$home/log/ws/dmap-cw",
      "cmwell.grid.bind.port" -> s"${Jvms.CW.systemPort}",
      "cmwell.grid.min-members" -> s"$minMembers",
      "cmwell.grid.monitor.port" -> s"${PortManagers.cw.monitorPortManager.getPort(1)}",
      "cmwell.clusterName" -> s"$clusterName",
      "dataCenter.id" -> s"$dataCenter",
      "ftsService.clusterName" -> s"$clusterName",
      "cmwell.home" -> s"$home",
      "irwServiceDao.hostName" -> s"$hostName",
      "ftsService.transportAddress" -> s"$hostName",
      "ftsService.defaultPartitionNew" -> s"cm_well",
      "quads.cache.size" -> s"1000",
      "quads.globalOperations.results.maxLength" -> s"10000",
      "crashableworker.results.maxLength" -> s"1400000",
      "arq.extensions.embedLimit" -> s"10000",
      "crashableworker.results.baseFileName" -> s"tmpSpResults",
      "clustername" -> clusterName,
      "hosts" -> seeds.split(',').mkString("", s":$seedPort,", s":$seedPort"),
      "dir" -> "cw",
      "root_dir" -> home
    )

  }

  def getNodeTemplateMap: Map[String, String] = {
    Map("cmwell.grid.seeds" -> s"$hostIp:7777",
      "cmwell.grid.bind.host" -> s"$hostIp")
  }

  def mkConfig: List[ConfFile] = {

    val map = getTemplateMap

    val confContent = ResourceBuilder.getResource(s"scripts/templates/es.node.client.yml", map)
    val logbackConf = ResourceBuilder.getResource("conf/ws/cw-logback.xml", Map.empty)
    val applicationConfConf = ResourceBuilder.getResource("conf/ws/cw-application.conf", map)

    List(ConfFile("ws.es.yml", confContent, false),
         ConfFile("logback.xml", logbackConf, false),
         ConfFile("application.conf", applicationConfConf, false))
  }
}

case class WebConf(home: String,
                   zookeeperServers: Seq[String],
                   clusterName: String,
                   dataCenter: String,
                   hostName: String,
                   resourceManager: JvmMemoryAllocations,
                   sName: String,
                   minMembers: Int = 1,
                   useAuthorization: Boolean,
                   numOfPartitions: Int = 1,
                   logLevel: String,
                   debug: Boolean,
                   hostIp: String,
                   seeds: String,
                   seedPort: Int,
                   defaultRdfProtocol: String)
    extends ComponentConf(hostIp, s"$home/app/ws", sName, s"$home/conf/ws", "ws.yml", 1) {
  def genMemStr(mem: String): String = {
    if (!mem.isEmpty) s"-J$mem" else mem
  }

  override def getPsIdentifier = s"Webserver"

  override def getComponentName: String = "WebServer"

  override def mkScript: ConfFile = {
    val auth = if (useAuthorization) "-Duse.authorization=true" else ""
    val mXmx = resourceManager.getMxmx
    val mXms = resourceManager.getMxms
    val mXmn = resourceManager.getMxmn
    val mXss = resourceManager.getMxss

    // todo: fix debug string.
    val args = Seq("starter", "java", "$DEBUG_STR", mXmx, mXms, mXmn, mXss) ++
      Seq(
        s"-DpsId=$getPsIdentifier",
        "-XX:+UseG1GC",
        "-XX:ReservedCodeCacheSize=128m",
        auth,
        s"-Dcom.sun.management.jmxremote.port=${PortManagers.ws.jmxPortManager.getPort(1)}",
        "-Dcom.sun.management.jmxremote.ssl=false",
        "-Dcom.sun.management.jmxremote.authenticate=false",
        "-Des.set.netty.runtime.available.processors=false",
        s"-Dcmwell.home=$home",
        s"-Dlog.level=$logLevel",
        "-Dfile.encoding=UTF-8",
        "-Duser.timezone=GMT0"
      ) ++
      JVMOptimizer.gcLoggingJVM(s"$home/log/ws/gc.log", true) ++ Seq("-cp",
                                                                     s""" "conf:$home/app/ws/lib/*" """,
                                                                     "play.core.server.ProdServerStart")

    val scriptString =
      s"""export PATH=$home/app/java/bin:$home/bin/utils:$PATH
       |export HOST_NAME=${cmwell.util.os.Props.machineName}
       |${createExportEnvStr("PLAY_CRYPTO_SECRET").getOrElse("")}
       |${createExportEnvStr("PLAY_CRYPTO_SECRET2").getOrElse("")}
       |$CHKSTRT
       |$BMSG
       |${genDebugStr(5010)}
       |${args.mkString(" ")} > $home/log/ws/stdout.log 2> $home/log/ws/stderr.log &""".stripMargin

    ConfFile("start.sh", scriptString, true)
  }

  def getClusterTemplateMap: Map[String, String] = {
    Map(
      "http.port" -> s"${PortManagers.ws.playHttpPortManager.getPort(1)}",
      "kafka.numOfPartitions" -> s"$numOfPartitions",
      "cmwell.grid.dmap.persistence.data-dir" -> s"$home/log/ws/dmap-ws",
      "cmwell.grid.bind.port" -> s"${Jvms.WS.systemPort}",
      "cmwell.grid.seeds" -> s"$hostIp:7777",
      "cmwell.grid.min-members" -> s"$minMembers",
      "cmwell.grid.monitor.port" -> s"${PortManagers.ws.monitorPortManager.getPort(1)}",
      "cmwell.clusterName" -> s"$clusterName",
      "dataCenter.id" -> s"$dataCenter",
      "kafka.zkServers" -> s"${zookeeperServers.map(zkServer => s"$zkServer:2181").mkString(",")}",
      "kafka.url" -> s"localhost:9092,${zookeeperServers.map(kafkaNode => s"$kafkaNode:9092").mkString(",")}",
      "ftsService.clusterName" -> s"$clusterName",
      "cmwell.home" -> s"$home",
      "irwServiceDao.hostName" -> s"$hostName",
      "ftsService.transportAddress" -> s"$hostName",
      "cmwell.rdfDefaultProtocol" -> defaultRdfProtocol,
      "clustername" -> clusterName,
      "hosts" -> seeds.split(',').mkString("", s":$seedPort,", s":$seedPort"),
      "dir" -> "ws",
      "root_dir" -> home
    )

  }

  def getNodeTemplateMap: Map[String, String] = {
    Map("cmwell.grid.bind.host" -> s"$hostIp")
  }

  def mkConfig: List[ConfFile] = {

    val map = getTemplateMap

    val confContent = ResourceBuilder.getResource(s"scripts/templates/es.node.client.yml", map)
    val logbackConf = ResourceBuilder.getResource("conf/ws/logback.xml", Map.empty)
    val applicationConfConf = ResourceBuilder.getResource("conf/ws/application.conf", map)

    List(ConfFile("ws.es.yml", confContent, false),
         ConfFile("logback.xml", logbackConf, false),
         ConfFile("application.conf", applicationConfConf, false))
  }
}

case class CtrlConf(home: String,
                    sName: String,
                    seeds: String,
                    clusterName: String,
                    resourceManager: JvmMemoryAllocations,
                    singletonStarter: Boolean,
                    pingIp: String,
                    minMembers: Int = 1,
                    user: String,
                    logLevel: String,
                    debug: Boolean,
                    hostIp: String)
    extends ComponentConf(hostIp, s"$home/app/ctrl", sName, s"$home/conf/ctrl", "ctrl.yml", 1) {
  val port = 7777
  override def getPsIdentifier = s"CtrlServer"

  override def getComponentName: String = "Controller"

  override def mkScript: ConfFile = {
    val mXmx = resourceManager.getMxmx
    val mXms = resourceManager.getMxms
    val mXmn = resourceManager.getMxmn
    val mXss = resourceManager.getMxss

    val args = Seq(
      "-XX:+UseG1GC",
      "-Dfile.encoding=UTF-8",
      s"-Dcom.sun.management.jmxremote.port=${PortManagers.ctrl.jmxPortManager.getPort(1)}",
      s"-Dcmwell.home=$home",
      s"-Dlog.level=$logLevel",
      "-Duser.timezone=GMT0",
      "-Dcom.sun.management.jmxremote.authenticate=false",
      "-Dcom.sun.management.jmxremote.ssl=false"
    ) ++ JVMOptimizer.gcLoggingJVM(s"$home/log/ctrl/gc.log")

    // scalastyle:off
    val scriptString =
      s"""
        |export PATH=$home/app/java/bin:$home/bin/utils:$PATH
        |$CHKSTRT
        |$BMSG
        |${genDebugStr(5011)}
        |starter java $$DEBUG_STR $mXmx $mXms $mXmn $mXss ${args.mkString(" ")} -cp "conf:$home/app/ctrl/lib/*" cmwell.ctrl.server.CtrlServer > $home/log/ctrl/stdout.log 2> $home/log/ctrl/stderr.log &
      """.stripMargin
    // scalastyle:on
    ConfFile(sName, scriptString, true)
  }

  def getClusterTemplateMap: Map[String, String] = {
    Map(
      "user" -> user,
      "cmwell.grid.dmap.persistence.data-dir" -> s"$home/log/ctrl/dmap",
      "cmwell.grid.bind.host" -> s"$hostIp",
      "cmwell.grid.bind.port" -> s"$port",
      "cmwell.grid.seeds" -> s"${seeds.split(',').mkString("", s":$port,", s":$port")}",
      "cmwell.grid.min-members" -> s"$minMembers",
      "cmwell.grid.monitor.port" -> s"${PortManagers.ctrl.monitorPortManager.getPort(1)}",
      "cmwell.clusterName" -> s"$clusterName",
      "ctrl.home" -> s"$home",
      "ctrl.externalHostName" -> s"$hostIp",
      "ctrl.singletonStarter" -> s"$singletonStarter"
    )

  }

  def getNodeTemplateMap: Map[String, String] = {
    Map("ctrl.pingIp" -> s"$pingIp")
  }

  def mkConfig: List[ConfFile] = {

    val map = getTemplateMap

    val confContent = ResourceBuilder.getResource(s"scripts/templates/ctrl", map)
    val logbackConf = ResourceBuilder.getResource("conf/ctrl/logback.xml", Map.empty)
    val applicationConfConf = ResourceBuilder.getResource("conf/ctrl/application.conf", map)

    List(ConfFile("ctrl", confContent, true),
         ConfFile("logback.xml", logbackConf, false),
         ConfFile("application.conf", applicationConfConf, false))
  }
}

case class DcConf(home: String,
                  sName: String,
                  clusterName: String,
                  resourceManager: JvmMemoryAllocations,
                  pingIp: String,
                  minMembers: Int = 1,
                  logLevel: String,
                  debug: Boolean,
                  target: String,
                  hostIp: String)
    extends ComponentConf(hostIp, s"$home/app/dc", sName, s"$home/conf/dc", "dc.yml", 1) {
  val port = 7777

  override def getComponentName: String = "DC"

  override def mkScript: ConfFile = {
    val mXmx = resourceManager.getMxmx
    val mXms = resourceManager.getMxms
    val mXmn = resourceManager.getMxmn
    val mXss = resourceManager.getMxss
    val debugStr = if (debug) "-agentlib:jdwp=transport=dt_socket,server=y,suspend=n,address=5013" else ""
    val args = Seq(
      "-XX:+UseG1GC",
      "-Dfile.encoding=UTF-8",
      s"-Dcom.sun.management.jmxremote.port=${PortManagers.dc.jmxPortManager.getPort(1)}",
      "-Duser.timezone=GMT0",
      /*"-Dcom.sun.management.jmxremote.port=6789",*/
      "-Dcom.sun.management.jmxremote.authenticate=false",
      "-Dcom.sun.management.jmxremote.ssl=false",
      s"-Dcmwell.home=$home",
      s"-Dlog.level=$logLevel"
    ) ++ JVMOptimizer.gcLoggingJVM(s"$home/log/dc/gc.log")

    val scriptString = {
      val sb = new StringBuilder
      sb ++= "export PATH="
      sb ++= home
      sb ++= "/app/java/bin:"
      sb ++= home
      sb ++= "/bin/utils:"
      sb ++= PATH
      sb += '\n'
      createExportEnvStr("DCA_USER_TOKEN").foreach { dut =>
        sb ++= dut
        sb += '\n'
      }
      createExportEnvStr("STP_USER_TOKEN").foreach { sut =>
        sb ++= sut
        sb += '\n'
      }
      sb ++= CHKSTRT
      sb += '\n'
      sb ++= BMSG
      sb += '\n'
      sb ++= genDebugStr(5013)
      sb += '\n'
      sb ++= "starter java $DEBUG_STR "
      sb ++= mXmx
      sb += ' '
      sb ++= mXms
      sb += ' '
      sb ++= mXmn
      sb += ' '
      sb ++= mXss
      sb += ' '
      args.foreach { arg =>
        sb ++= arg
        sb += ' '
      }
      sb ++= "-cp \"conf:"
      sb ++= home
      sb ++= "/app/dc/lib/*\" cmwell.dc.stream.Main > "
      sb ++= home
      sb ++= "/log/dc/stdout.log 2> "
      sb ++= home
      sb ++= "/log/dc/stderr.log &\n"
      sb.result()
    }
    ConfFile(sName, scriptString, true)
  }

  def getClusterTemplateMap: Map[String, String] = {
    Map(
      "cmwell.grid.dmap.persistence.data-dir" -> s"$home/log/dc/dmap/",
      "cmwell.grid.bind.port" -> s"${Jvms.DC.systemPort}",
      "cmwell.grid.min-members" -> s"$minMembers",
      "cmwell.grid.monitor.port" -> s"${PortManagers.dc.monitorPortManager.getPort(1)}",
      "cmwell.clusterName" -> s"$clusterName",
      "irwServiceDao.clusterName" -> s"$clusterName",
      "irwServiceDao.hostName" -> s"$pingIp",
      "ctrl.home" -> s"$home",
      "ctrl.externalHostName" -> s"$hostIp",
      "cmwell.dc.target" -> s"$target"

    )

  }

  def getNodeTemplateMap: Map[String, String] = {
    Map("cmwell.grid.seeds" -> s"$hostIp:7777",
      "cmwell.grid.bind.host" -> s"$hostIp",
      "ctrl.pingIp" -> s"$pingIp")
  }

  def mkConfig: List[ConfFile] = {

    val map = getTemplateMap

    val logbackConf = ResourceBuilder.getResource("conf/dc/logback.xml", Map.empty)
    val applicationConfConf = ResourceBuilder.getResource("conf/dc/application.conf", map)
    List(ConfFile("logback.xml", logbackConf, false), ConfFile("application.conf", applicationConfConf, false))
  }

  override def getPsIdentifier: String = "log/dc"
}

//TODO: remove LogstashConf
// scalastyle:off
object LogstashConf {
  def genLogstashConfFile(clusterName: String,
                          esHost: String,
                          globalFields: Map[String, String],
                          logslocation: String,
                          subDivision: Int): String = {
    val logsDir = logslocation //s"${instDirs.globalLocation}/cm-well/log"

    def getFileInput(pathToLog: String, fields: Map[String, String] = Map.empty) =
      s"""
         |file {
         | path => "$pathToLog"
         | add_field => {${(globalFields ++ fields).map(m => s""" "${m._1}" => "${m._2}" """).mkString("\n")}}
         |}
      """.stripMargin

    def getRemoteElasticsearchOutput =
      s"""
         | elasticsearch {
         |   hosts => ["$esHost"]
         |   flush_size => 5000
         |   idle_flush_time => 30
         | }
      """.stripMargin

    def getComponentFieldsMap(component: String, logName: String, componentIndex: Int) =
      Map("component" -> component, "logName" -> logName, "componentIndex" -> componentIndex.toString)

    def createComponentEntries(component: String, dir: String, amount: Int, logs: List[String]): GenSeq[String] = {
      (for (i <- 1 to amount)
        yield {
          val logDirName = ResourceBuilder.getIndexedName(dir, i)
          val logDirFullPath = s"$logsDir/$logDirName"
          logs.map(log => getFileInput(s"$logDirFullPath/$log", getComponentFieldsMap(component, log.split('.')(0), i)))
        }).flatten
    }

    val casLogs = createComponentEntries("Cassandra",
                                         "cas",
                                         subDivision,
                                         List("gc.log.*", "stdout.log", "stderr.log", "system.log"))
    val esLogs = createComponentEntries(
      "Elasticsearch",
      "es",
      subDivision,
      List(s"${clusterName}_index_indexing_slowlog.log",
           s"${clusterName}_index_search_slowlog.log",
           s"${clusterName}.log",
           "gc.log.*",
           "stderr.log",
           "stdout.log")
    )
    val esMasterLogs = createComponentEntries(
      "ElasticsearchMaster",
      "es-master",
      1,
      List(s"${clusterName}_index_indexing_slowlog.log",
           s"${clusterName}_index_search_slowlog.log",
           s"${clusterName}.log",
           "gc.log.*",
           "stderr.log",
           "stdout.log")
    )
    val wsLogs = createComponentEntries("Ws",
                                        "ws",
                                        1,
                                        List("access.log", "application.log", "gc.log.*", "stderr.log", "stdout.log"))
    val bgLogs = createComponentEntries(
      "Bg",
      "bg",
      1,
      List("application.log", "gc.log.*", "heartbeat.log", "stderr.log", "stdout.log")
    )
    val ctrlLogs = createComponentEntries(
      "Ctrl",
      "ctrl",
      1,
      List("application.log", "stderr.log", "stdout.log", "cluster_state.log", "alerts.log", "gc.log.*")
    )
    val dcLogs = createComponentEntries("DC", "dc", 1, List("application.log", "stderr.log", "stdout.log", "gc.log.*"))

    s"""
       |input {
       |  ${casLogs.mkString("\n")}
       |  ${esLogs.mkString("\n")}
       |  ${esMasterLogs.mkString("\n")}
       |  ${bgLogs.mkString("\n")}
       |  ${wsLogs.mkString("\n")}
       |  ${ctrlLogs.mkString("\n")}
       |  ${dcLogs.mkString("\n")}
       |}
       |
       |filter {
       | if [component] == "Ctrl" {
       |   # 18:32:58.198 TKD [cm-well-p-akka.actor.default-dispatcher-3] INFO  cmwell.ctrl.hc.HealthActor - GotHeakupLatencyStats 127.0.0.1 27010 ElasticsearchNode 0 0 0 0 1 23 979
       |   grok {
       |     match => [ "message", "%{IPORHOST:ip} %{NUMBER:pid} %{WORD:component} %{NUMBER:p25} %{NUMBER:p50} %{NUMBER:p75} %{NUMBER:p90} %{NUMBER:p99} %{NUMBER:p995} %{NUMBER:max}" ]
       |   }
       | }
       |
       | if [component] == "Ctrl" {
       |   grok {
       |     match => [ "message", "DiskUsage: %{NOTSPACE:device_name} %{NUMBER:device_usage:int}" ]
       |   }
       | }
       |
       | if [logName] == "access" {
       |   grok {
       |    match => ["message", "%{NOTSPACE:date} %{NOTSPACE:time} +%{NOTSPACE:zeros} method=%{WORD:method} uri=%{NOTSPACE:uri} remote-address=%{IPORHOST:ip} status=%{NUMBER:status:int} process-time=%{NUMBER:processTime:int}ms x-forwarded-for=%{NOTSPACE:forward}"]
       |   }
       | }
       | if [logName] == "gc" {
       |   grok {
       |     match => ["message", "%{WORD:date}: %{NUMBER:num}: Total time for which application threads were stopped: %{NUMBER:duration:float} %{WORD:seconds}"]
       |   }
       | }
       |}
       |
       |output {
       |  $getRemoteElasticsearchOutput
       |}
    """.stripMargin
  }
}
// scalastyle:on
case class LogstashConf(clusterName: String,
                        elasticsearchUrl: String,
                        home: String,
                        dir: String = "logstash",
                        sName: String,
                        subdivision: Int,
                        hostIp: String)
    extends ComponentConf(hostIp, s"$home/app/logstash", sName, s"$home/conf/logstash", "logstash.yml", 1) {

  override def getComponentName: String = "Logstash"

  override def mkScript: ConfFile = {
    val scriptContent = {
      val sb = new StringBuilder
      sb ++= "export PATH="
      sb ++= home
      sb ++= "/app/java/bin:"
      sb ++= home
      sb ++= "/bin/utils:"
      sb ++= PATH
      sb += '\n'
      sb ++= CHKSTRT
      sb += '\n'
      sb ++= BMSG
      sb += '\n'
      sb ++= "starter "
      sb ++= home
      sb ++= "/app/logstash/cur/bin/logstash agent -f "
      sb ++= home
      sb ++= "/conf/logstash/ > "
      sb ++= home
      sb ++= "/log/logstash/stdout.log 2> "
      sb ++= home
      sb ++= "/log/logstash/stderr.log &"
      sb.result()
    }
    ConfFile("start.sh", scriptContent, true)
  }

  override def getPsIdentifier: String = "logstash/logstash"

  def getClusterTemplateMap: Map[String, String] = {
    Map.empty[String, String]
  }

  def getNodeTemplateMap: Map[String, String] = {
    Map.empty[String, String]
  }

  def mkConfig: List[ConfFile] = {

    val map = getTemplateMap

    val confContent = LogstashConf.genLogstashConfFile(clusterName,
                                                       elasticsearchUrl,
                                                        map,
                                                       s"$home/log",
                                                       subdivision)
    List(ConfFile("logstash.conf", confContent, false))
  }
}

case class KibanaConf(hostIp: String, home: String, listenPort: String, listenAddress: String, elasticsearchUrl: String)
    extends ComponentConf(hostIp, s"$home/app/kibana", "start.sh", s"$home/conf/kibana", "kibana.yml", 1) {

  override def getComponentName: String = "Kibana"

  override def mkScript: ConfFile = {
    val scriptContent =
      s"""
         |export PATH=$home/bin/utils:$PATH
         |$CHKSTRT
         |$BMSG
         |starter $home/app/kibana/cur/bin/kibana -c $home/conf/kibana/kibana.yml > $home/log/kibana/stdout.log 2> $home/log/kibana/stderr.log &""".stripMargin
    ConfFile("start.sh", scriptContent, true)
  }

  override def getPsIdentifier: String = "bin/kibana"

  def getClusterTemplateMap: Map[String, String] = {
    Map(
      "port" -> listenPort,
      "elasticsearch_url" -> s"http://$elasticsearchUrl")

  }

  def getNodeTemplateMap: Map[String, String] = {
    Map("host" -> listenAddress)
  }

  def mkConfig: List[ConfFile] = {

    val map = getTemplateMap

    val confContent = ResourceBuilder.getResource(s"scripts/templates/kibana.yml", map)

    List(ConfFile("kibana.yml", confContent, false))
  }
}<|MERGE_RESOLUTION|>--- conflicted
+++ resolved
@@ -361,7 +361,6 @@
       "number_of_replicas" -> numberOfReplicas.toString
     )
 
-<<<<<<< HEAD
   }
 
   def getNodeTemplateMap: Map[String, String] = {
@@ -371,15 +370,12 @@
       "es_mx" -> s"${resourceManager.mxmx}",
       "nodename" -> nodeName)
   }
-=======
-    val confContent = ResourceBuilder.getResource(s"scripts/templates/$template", m)
->>>>>>> 95c90f0b
 
   def mkConfig: List[ConfFile] = {
 
     val map = getTemplateMap
 
-    val confContent = ResourceBuilder.getResource(s"scripts/templates/${template}", map)
+    val confContent = ResourceBuilder.getResource(s"scripts/templates/$template", map)
 
     val mappingContent = ResourceBuilder.getResource(s"scripts/templates/indices_template_new.json",map)
 
