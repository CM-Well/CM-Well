import play.twirl.sbt.SbtTwirl
import play.sbt.PlayScala
import com.github.retronym.SbtOneJar.oneJarSettings
import cmwell.build.Versions

name := "server"
description := "CM-Well Project"
organization in Global := "cmwell"                                           //see project/build.sbt commented out code,
                                                                             // to understand this commented out code:
//version in Global := "1.2." + sys.env.getOrElse("BUILD_NUMBER","x-SNAPSHOT") //build.JenkinsEnv.buildNumber.getOrElse("x-SNAPSHOT")
shellPrompt in ThisBuild := { state => Project.extract(state).currentRef.project + "> " }

sys.env.get("BUILD_NUMBER") match {
  case None => Seq(
    version in Global := "1.5.x-SNAPSHOT",
    isSnapshot in Global := true
  )
  case Some(n) => Seq(
    version in Global := s"1.5.$n",
    isSnapshot in Global := false
  )
}

scalaVersion in Global := "2.12.4"
//javacOptions ++= Seq("-source", "1.8", "-target", "1.8", "-Xlint")
initialize := {
  val _ = initialize.value
  if (sys.props("java.specification.version") != "1.8")
    sys.error("Java 8 is required for CM-Well!")
}
//resolvers in Global += "CM-WELL public" at "http://builder.clearforest.com:8081/nexus/content/groups/public"
updateOptions in Global := updateOptions.in(Global).value.withCachedResolution(true).withCircularDependencyLevel(CircularDependencyLevel.Error)
//updateOptions := updateOptions.value.withCachedResolution(true)
//updateOptions := updateOptions.value.withCircularDependencyLevel(CircularDependencyLevel.Error)
scalacOptions in Global ++= Seq("-unchecked", "-feature", "-deprecation", "-target:jvm-1.8")
cancelable in Global := true

dependenciesManager in Global := {
  case ("ch.qos.logback","logback-classic")                        => "ch.qos.logback" % "logback-classic" % "1.2.3"
  case ("com.avast","bytecompressor")                              => "com.avast" %% "bytecompressor"         % "1.2.2"
  case ("com.avast","bytecompressor-huffman")                      => "com.avast" %% "bytecompressor-huffman" % "1.2.2"
  case ("com.avast","bytecompressor-jsnappy")                      => "com.avast" %% "bytecompressor-jsnappy" % "1.2.2"
  case ("com.avast","bytecompressor-zlib")                         => "com.avast" %% "bytecompressor-zlib"    % "1.2.2"
  case ("com.datastax.cassandra","cassandra-driver-core")          => "com.datastax.cassandra" % "cassandra-driver-core" % "3.2.0"
  case ("com.ecyrd.speed4j","speed4j")                             => "com.ecyrd.speed4j" % "speed4j" % "0.18"
  case ("com.fasterxml.jackson.core", art)                         => "com.fasterxml.jackson.core" % art % "2.9.1"
  case ("com.github.andrewoma.dexx","collection")                  => "com.github.andrewoma.dexx" % "collection" % "0.7"
  case ("com.github.tomakehurst", "wiremock")                      => "com.github.tomakehurst" % "wiremock" % "2.7.1"
  case ("com.github.t3hnar", "scala-bcrypt")                       => "com.github.t3hnar" %% "scala-bcrypt" % "3.1"
  case ("com.google.code.findbugs","jsr305")                       => "com.google.code.findbugs" % "jsr305" % "1.3.9" //newest is 3.0.0
  case ("com.google.guava","guava")                                => "com.google.guava" % "guava" % "23.0"
<<<<<<< HEAD
  case ("com.jason-goodwin", "authentikat-jwt")                    => "com.jason-goodwin" %% "authentikat-jwt" % "0.4.5"
  case ("com.lightbend.akka", "akka-stream-alpakka-cassandra")     => "com.lightbend.akka" %% "akka-stream-alpakka-cassandra" % "0.11"
=======
  case ("com.jason-goodwin", "authentikat-jwt")                    => "com.jason-goodwin" %% "authentikat-jwt" % "0.4.1"
  case ("com.lightbend.akka", "akka-stream-alpakka-cassandra")     => "com.lightbend.akka" %% "akka-stream-alpakka-cassandra" % "0.15"
>>>>>>> 5b6ac26a
  case ("com.ning","async-http-client")                            => "com.ning" % "async-http-client" % "1.9.40"
  case ("com.spatial4j","spatial4j")                               => "com.spatial4j" % "spatial4j" % "0.5"
  case ("com.tinkerpop.blueprints","blueprints-core")              => "com.tinkerpop.blueprints" % "blueprints-core" % "2.6.0"
  case ("com.tinkerpop.gremlin","gremlin-groovy")                  => "com.tinkerpop.gremlin" % "gremlin-groovy" % "2.6.0"
  case ("com.thaiopensource","jing")                               => "com.thaiopensource" % "jing" % "20091111"
  case ("com.typesafe","config")                                   => "com.typesafe" % "config" % "1.3.1"
  case ("com.typesafe.scala-logging","scala-logging")              => "com.typesafe.scala-logging" %% "scala-logging" % "3.5.0"
  case ("com.typesafe.akka", "akka-stream-kafka")                  => "com.typesafe.akka" %% "akka-stream-kafka" % "0.17"
  case ("com.typesafe.akka", "akka-stream-contrib")                => "com.typesafe.akka" %% "akka-stream-contrib" % "0.8"
  case ("com.typesafe.akka", "akka-http-core")                     => "com.typesafe.akka" %% "akka-http-core" % "10.0.11"
  case ("com.typesafe.akka",art)                                   => "com.typesafe.akka" %% art % "2.5.6"
  case ("com.typesafe.play", "twirl-api")                          => "com.typesafe.play" %% "twirl-api" % "1.3.13"
  case ("com.typesafe.play", art)                                  => "com.typesafe.play" %% art % Versions.play
  case ("com.twitter","chill-akka")                                => "com.twitter" %% "chill-akka" % "0.5.2"
  case ("commons-io","commons-io")                                 => "commons-io" % "commons-io" % "2.5"
  case ("commons-codec","commons-codec")                           => "commons-codec" % "commons-codec" % "1.10"
  case ("commons-lang","commons-lang")                             => "commons-lang" % "commons-lang" % "2.6"
  case ("eu.piotrbuda","scalawebsocket")                           => "eu.piotrbuda" %% "scalawebsocket" % "0.1.1"
  case ("io.netty","netty")                                        => "io.netty" % "netty" % "3.10.6.Final"
<<<<<<< HEAD
  case ("io.spray", art)                                           => "io.spray" %% art % "1.3.4"
=======
  case ("io.spray", art)                                           => "io.spray" %% art % "1.3.2"
  case ("io.circe", art)                                           => "io.circe" %% art % "0.8.0"
>>>>>>> 5b6ac26a
  case ("com.jcraft","jsch")                                       => "com.jcraft" % "jsch" % "0.1.54"
  case ("joda-time","joda-time")                                   => "joda-time" % "joda-time" % "2.9.4"
  case ("junit","junit")                                           => "junit" % "junit" % "4.12"
  case ("mx4j","mx4j-tools")                                       => "mx4j" % "mx4j-tools" % "3.0.1"
  case ("net.jcazevedo", "moultingyaml")                           => "net.jcazevedo" %% "moultingyaml" % "0.4.0"
  case ("org.lz4","lz4-java")                                      => "org.lz4" % "lz4-java" % "1.4.0"
  case ("net.logstash.logback", "logstash-logback-encoder")        => "net.logstash.logback" % "logstash-logback-encoder" % "4.7"
  case ("net.sf.ehcache","ehcache")                                => "net.sf.ehcache" % "ehcache" % "2.10.2"
  case ("nl.grons", "metrics-scala")                               => "nl.grons" %% "metrics-scala" % "3.5.7"
  case ("org.apache.abdera",art)                                   => "org.apache.abdera" % art % "1.1.3"
  case ("org.apache.cassandra","apache-cassandra")                 => "org.apache.cassandra" % "apache-cassandra" % Versions.cassandra
  case ("org.apache.lucene",art)                                   => "org.apache.lucene" % art % "4.10.4"
  case ("org.apache.commons","commons-compress")                   => "org.apache.commons" % "commons-compress" % "1.12"
  case ("org.apache.commons", "commons-lang3")                     => "org.apache.commons" % "commons-lang3" % "3.5"
  case ("org.apache.commons","commons-csv")                        => "org.apache.commons" % "commons-csv" % "1.4"
  case ("org.apache.httpcomponents","httpclient")                  => "org.apache.httpcomponents" % "httpclient" % "4.5.2"
  case ("org.apache.httpcomponents","httpcore")                    => "org.apache.httpcomponents" % "httpcore" % "4.4.5"
  case ("org.apache.jena",art) if(Set("apache-jena",
    "apache-jena-libs",
    "apache-jena-osgi",
    "jena",
    "jena-arq",
    "jena-base",
    "jena-core",
    "jena-csv",
    "jena-cmds",
    "jena-elephas",
    "jena-elephas-common",
    "jena-elephas-commonjena-elephas-common",
    "jena-elephas-io",
    "jena-elephas-mapreduce",
    "jena-elephas-stats",
    "jena-extras",
    "jena-iri",
    "jena-jdbc",
    "jena-jdbc-core",
    "jena-jdbc-driver-bundle",
    "jena-jdbc-driver-mem",
    "jena-jdbc-driver-remote",
    "jena-jdbc-driver-tdb",
    "jena-maven-tools",
    "jena-osgi",
    "jena-permissions",
    "jena-querybuilder",
    "jena-sdb",
    "jena-shaded-guava",
    "jena-spatial",
    "jena-tdb",
    "jena-text")(art))                                             => "org.apache.jena" % art % "3.3.0"
  case ("org.apache.jena",art) => throw new Exception(s"jena artifact: $art is not in the 3.1.0 version list")
  case ("org.apache.tika",art)                                     => "org.apache.tika" % art % "1.13" jar()
  case ("org.apache.thrift","libthrift")                           => "org.apache.thrift" % "libthrift" % "0.9.3"
  case ("org.apache.kafka", "kafka")                               => "org.apache.kafka" %% "kafka" % Versions.kafka
  case ("org.apache.kafka", "kafka-clients")                       => "org.apache.kafka" % "kafka-clients" % Versions.kafka
  case ("org.apache.zookeeper", "zookeeper")                       => "org.apache.zookeeper" % "zookeeper" % Versions.zookeeper
  case ("org.aspectj","aspectjweaver")                             => "org.aspectj" % "aspectjweaver" % "1.8.9"
  case ("org.codehaus.groovy",art)                                 => "org.codehaus.groovy" % art % "2.4.7"
  case ("org.codehaus.plexus","plexus-archiver")                   => "org.codehaus.plexus" % "plexus-archiver" % "3.4" //3.2
  case ("org.codehaus.plexus","plexus-container-default")          => "org.codehaus.plexus" % "plexus-container-default" % "1.7.1" //"1.6"
  case ("org.codehaus.plexus","plexus-utils")                      => "org.codehaus.plexus" % "plexus-utils" % "3.0.24"
  case ("org.codehaus.woodstox","woodstox-asl")                    => "org.codehaus.woodstox" % "woodstox-asl" % "3.2.7"
  case ("org.elasticsearch","elasticsearch")                       => "org.elasticsearch" % "elasticsearch" % Versions.elasticsearch
  case ("org.elasticsearch", "metrics-elasticsearch-reporter")     => "org.elasticsearch" % "metrics-elasticsearch-reporter" % "2.0"
  case ("org.hdrhistogram","HdrHistogram")                         => "org.hdrhistogram" % "HdrHistogram" % "2.1.9"
  case ("org.jfarcand","wcs")                                      => "org.jfarcand" % "wcs" % "1.3"
  case ("org.jdom","jdom2")                                        => "org.jdom" % "jdom2" % "2.0.6"
  case ("org.joda","joda-convert")                                 => "org.joda" % "joda-convert" % "1.8.1"
  case("org.openrdf.sesame", art)                                  => "org.openrdf.sesame" % art % "4.1.2"
  case ("org.pac4j", "play-pac4j")                                 => "org.pac4j" % "play-pac4j_scala2.11" % "1.3.0" // % "play-pac4j-scala" % "2.0.1"
  case ("org.pac4j", "pac4j-saml")                                 => "org.pac4j" % "pac4j-saml" % "1.7.0"           // "1.8.7"
  case ("org.pac4j", "pac4j-oauth")                                => "org.pac4j" % "pac4j-oauth" % "1.7.0"          // "1.8.7"
  case ("org.pac4j", "pac4j-openid")                               => "org.pac4j" % "pac4j-openid" % "1.7.0"         // "1.8.7"
  case ("org.rogach","scallop")                                    => "org.rogach" %% "scallop" % "2.0.5"
  case ("org.scala-lang",art)                                      => "org.scala-lang" % art % scalaVersion.value
  case ("org.scalacheck","scalacheck")                             => "org.scalacheck" %% "scalacheck" % "1.13.4" // version "1.13.0" collides with scalaTest (IncompatibleClassChangeError)
  case ("org.scalatest","scalatest")                               => "org.scalatest" %% "scalatest" % "3.0.1"
  case ("org.scala-lang.modules", "scala-parser-combinators")      => "org.scala-lang.modules" %% "scala-parser-combinators" % "1.0.4"
  case ("org.scala-lang.modules", "scala-xml")                     => "org.scala-lang.modules" %% "scala-xml" % "1.0.6"
  case ("org.slf4j",art)                                           => "org.slf4j" % art % "1.7.25"
  case ("org.xerial.snappy","snappy-java")                         => "org.xerial.snappy" % "snappy-java" % "1.1.2.4"
  case ("org.yaml","snakeyaml")                                    => "org.yaml" % "snakeyaml" % "1.17"
  case ("xerces","xercesImpl")                                     => "xerces" % "xercesImpl" % "2.11.0"
  case ("xml-apis","xml-apis")                                     => "xml-apis" % "xml-apis" % "1.4.01"
  case ("uk.org.lidalia","sysout-over-slf4j")                      => "uk.org.lidalia" % "sysout-over-slf4j" % "1.0.2"
}

dependencyOverrides in Global ++= {
  val dm = dependenciesManager.value
  Set(
    dm("ch.qos.logback", "logback-classic"),
    dm("com.fasterxml.jackson.core", "jackson-annotations"),
    dm("com.fasterxml.jackson.core", "jackson-core"),
    dm("com.fasterxml.jackson.core", "jackson-databind"),
    dm("com.google.guava", "guava"),
    dm("commons-codec", "commons-codec"),
    dm("commons-lang", "commons-lang"),
    dm("joda-time", "joda-time"),
    dm("junit", "junit"),
    dm("org.codehaus.plexus", "plexus-utils"),
    dm("org.apache.commons", "commons-compress"),
    dm("org.apache.httpcomponents", "httpclient"),
    dm("org.codehaus.woodstox", "woodstox-asl"),
    dm("org.joda", "joda-convert"),
    dm("org.scala-lang", "scala-compiler"),
    dm("org.scala-lang", "scala-reflect"),
    dm("org.scala-lang", "scala-library"),
    dm("org.slf4j", "jcl-over-slf4j"),
    dm("org.slf4j", "slf4j-api"),
    dm("xerces", "xercesImpl"),
    dm("xml-apis", "xml-apis")
  )
}

excludeDependencies in ThisBuild += "org.slf4j" % "slf4j-jdk14"

//conflictManager in Global := ConflictManager.strict //TODO: ideally we should use this to prevent jar hell (conflicts will explode to our faces explicitly at update phase)

printDate := {
  val logger = streams.value.log
  logger.info("date: " + (new org.joda.time.DateTime()).toString())
}

lazy val util          = (project in file("cmwell-util")).enablePlugins(CMWellBuild)
lazy val kafkaAssigner = (project in file("cmwell-kafka-assigner")).enablePlugins(CMWellBuild)
lazy val dao           = (project in file("cmwell-dao")).enablePlugins(CMWellBuild)
lazy val domain        = (project in file("cmwell-domain")).enablePlugins(CMWellBuild)                              dependsOn(util)
lazy val zstore        = (project in file("cmwell-zstore")).enablePlugins(CMWellBuild, CassandraPlugin)             dependsOn(dao, util)
lazy val common        = (project in file("cmwell-common")).enablePlugins(CMWellBuild)                              dependsOn(zstore, domain % "compile->compile;test->test")
lazy val grid          = (project in file("cmwell-grid")).enablePlugins(CMWellBuild)                                dependsOn(util)
lazy val rts           = (project in file("cmwell-rts")).enablePlugins(CMWellBuild) settings(oneJarSettings:_*)     dependsOn(domain, grid, formats)
lazy val fts           = (project in file("cmwell-fts")).enablePlugins(CMWellBuild)                                 dependsOn(domain, common)
lazy val formats       = (project in file("cmwell-formats")).enablePlugins(CMWellBuild)                             dependsOn(domain, common, fts)
lazy val irw           = (project in file("cmwell-irw")).enablePlugins(CMWellBuild, CassandraPlugin)                dependsOn(dao, domain, common, zstore)
lazy val tlog          = (project in file("cmwell-tlog")).enablePlugins(CMWellBuild)                                dependsOn(domain, common)
lazy val imp           = (project in file("cmwell-imp")).enablePlugins(CMWellBuild, CassandraPlugin)                dependsOn(domain, common, tlog, irw, fts % "compile->compile;test->test", rts, zstore)
lazy val indexer       = (project in file("cmwell-indexer")).enablePlugins(CMWellBuild)                             dependsOn(domain, common, tlog, irw, fts)
lazy val stortill      = (project in file("cmwell-stortill")).enablePlugins(CMWellBuild)                            dependsOn(domain, irw, fts , imp)
lazy val batch         = (project in file("cmwell-batch")).enablePlugins(CMWellBuild) settings(oneJarSettings:_*)   dependsOn(imp, indexer, ctrl)
lazy val bg            = (project in file("cmwell-bg")).enablePlugins(CMWellBuild, SbtKafkaPlugin, CassandraPlugin) dependsOn(kafkaAssigner, irw, domain, fts, grid, zstore, tracking)
lazy val consIt        = (project in file("cmwell-it")).enablePlugins(CMWellBuild)                                  dependsOn(domain, common % "compile->compile;it->test", tlog, ws) configs(IntegrationTest)
lazy val ctrl          = (project in file("cmwell-controller")).enablePlugins(CMWellBuild)                          dependsOn(tlog,grid)
lazy val dc            = (project in file("cmwell-dc")).enablePlugins(CMWellBuild, JavaAppPackaging) settings(oneJarSettings:_*)      dependsOn(tracking, ctrl, sparqlAgent)
lazy val cons          = (project in file("cmwell-cons")).enablePlugins(CMWellBuild)                                dependsOn(util, ctrl) aggregate(batch, ws, ctrl, dc)
lazy val pluginGremlin = (project in file("cmwell-plugin-gremlin")).enablePlugins(CMWellBuild)
lazy val spa           = (project in file("cmwell-spa")) .enablePlugins(CMWellBuild)
lazy val dataTools     = (project in file("cmwell-data-tools")).enablePlugins(CMWellBuild)
lazy val dataToolsApp  = (project in file("cmwell-data-tools-app")).enablePlugins(CMWellBuild)                      dependsOn(dataTools)
lazy val sparqlAgent   = (project in file("cmwell-sparql-agent")).enablePlugins(CMWellBuild)                        dependsOn(dataTools, grid, util, ctrl)
lazy val tracking      = (project in file("cmwell-tracking")).enablePlugins(CMWellBuild)                            dependsOn(util, zstore, grid, irw, ctrl)
lazy val ws            = (project in file("cmwell-ws")).enablePlugins(CMWellBuild, PlayScala, SbtTwirl, PlayNettyServer)
                                                       .disablePlugins(PlayAkkaHttpServer)                          dependsOn(domain, common, formats, tlog, fts, irw, rts, ctrl, stortill, zstore, tracking)

fullTest := {
  (fullTest in LocalProject("util")).value
  (fullTest in LocalProject("kafkaAssigner")).value
  (fullTest in LocalProject("dao")).value
  (fullTest in LocalProject("domain")).value
  (fullTest in LocalProject("zstore")).value
  (fullTest in LocalProject("common")).value
  (fullTest in LocalProject("grid")).value
  (fullTest in LocalProject("rts")).value
  (fullTest in LocalProject("fts")).value
  (fullTest in LocalProject("formats")).value
  (fullTest in LocalProject("irw")).value
  (fullTest in LocalProject("tlog")).value
  (fullTest in LocalProject("imp")).value
  (fullTest in LocalProject("indexer")).value
  (fullTest in LocalProject("stortill")).value
  (fullTest in LocalProject("batch")).value
  (fullTest in LocalProject("bg")).value
  (fullTest in LocalProject("ws")).value
  (fullTest in LocalProject("consIt")).value
  (fullTest in LocalProject("ctrl")).value
  (fullTest in LocalProject("dc")).value
  (fullTest in LocalProject("cons")).value
  (fullTest in LocalProject("pluginGremlin")).value
  (fullTest in LocalProject("spa")).value
  (fullTest in LocalProject("dataTools")).value
  (fullTest in LocalProject("dataToolsApp")).value
  (fullTest in LocalProject("sparqlAgent")).value
  (fullTest in LocalProject("tracking")).value
}

addCommandAlias("full-test","fullTest")

val ccft = Command.command("ccft") {
  state => "clean" :: "compile" :: "fullTest" :: state
}

commands += ccft

credentials in Global ~= {
  seq => {
    val credentials = for {
      username <- sys.env.get("CMWELL_NEXUS_USERNAME")
      password <- sys.env.get("CMWELL_NEXUS_PASSWORD")
    } yield Credentials(
      realm = "Sonatype Nexus Repository Manager",
      host = "builder.clearforest.com",
      userName = username,
      passwd = password)

    seq ++ credentials
  }
}

publishTo in Global := {
  sys.env.get("CMWELL_NEXUS_HOST").map { nexus =>
    if (version.value.trim.endsWith("SNAPSHOT"))
      "CMWell Snapshots" at nexus + "snapshots"
    else
      "CMWell Releases"  at nexus + "releases"
  }
}<|MERGE_RESOLUTION|>--- conflicted
+++ resolved
@@ -49,13 +49,8 @@
   case ("com.github.t3hnar", "scala-bcrypt")                       => "com.github.t3hnar" %% "scala-bcrypt" % "3.1"
   case ("com.google.code.findbugs","jsr305")                       => "com.google.code.findbugs" % "jsr305" % "1.3.9" //newest is 3.0.0
   case ("com.google.guava","guava")                                => "com.google.guava" % "guava" % "23.0"
-<<<<<<< HEAD
   case ("com.jason-goodwin", "authentikat-jwt")                    => "com.jason-goodwin" %% "authentikat-jwt" % "0.4.5"
-  case ("com.lightbend.akka", "akka-stream-alpakka-cassandra")     => "com.lightbend.akka" %% "akka-stream-alpakka-cassandra" % "0.11"
-=======
-  case ("com.jason-goodwin", "authentikat-jwt")                    => "com.jason-goodwin" %% "authentikat-jwt" % "0.4.1"
   case ("com.lightbend.akka", "akka-stream-alpakka-cassandra")     => "com.lightbend.akka" %% "akka-stream-alpakka-cassandra" % "0.15"
->>>>>>> 5b6ac26a
   case ("com.ning","async-http-client")                            => "com.ning" % "async-http-client" % "1.9.40"
   case ("com.spatial4j","spatial4j")                               => "com.spatial4j" % "spatial4j" % "0.5"
   case ("com.tinkerpop.blueprints","blueprints-core")              => "com.tinkerpop.blueprints" % "blueprints-core" % "2.6.0"
@@ -75,12 +70,8 @@
   case ("commons-lang","commons-lang")                             => "commons-lang" % "commons-lang" % "2.6"
   case ("eu.piotrbuda","scalawebsocket")                           => "eu.piotrbuda" %% "scalawebsocket" % "0.1.1"
   case ("io.netty","netty")                                        => "io.netty" % "netty" % "3.10.6.Final"
-<<<<<<< HEAD
   case ("io.spray", art)                                           => "io.spray" %% art % "1.3.4"
-=======
-  case ("io.spray", art)                                           => "io.spray" %% art % "1.3.2"
   case ("io.circe", art)                                           => "io.circe" %% art % "0.8.0"
->>>>>>> 5b6ac26a
   case ("com.jcraft","jsch")                                       => "com.jcraft" % "jsch" % "0.1.54"
   case ("joda-time","joda-time")                                   => "joda-time" % "joda-time" % "2.9.4"
   case ("junit","junit")                                           => "junit" % "junit" % "4.12"
@@ -155,7 +146,7 @@
   case ("org.pac4j", "pac4j-openid")                               => "org.pac4j" % "pac4j-openid" % "1.7.0"         // "1.8.7"
   case ("org.rogach","scallop")                                    => "org.rogach" %% "scallop" % "2.0.5"
   case ("org.scala-lang",art)                                      => "org.scala-lang" % art % scalaVersion.value
-  case ("org.scalacheck","scalacheck")                             => "org.scalacheck" %% "scalacheck" % "1.13.4" // version "1.13.0" collides with scalaTest (IncompatibleClassChangeError)
+  case ("org.scalacheck","scalacheck")                             => "org.scalacheck" %% "scalacheck" % "1.13.4"
   case ("org.scalatest","scalatest")                               => "org.scalatest" %% "scalatest" % "3.0.1"
   case ("org.scala-lang.modules", "scala-parser-combinators")      => "org.scala-lang.modules" %% "scala-parser-combinators" % "1.0.4"
   case ("org.scala-lang.modules", "scala-xml")                     => "org.scala-lang.modules" %% "scala-xml" % "1.0.6"
