/**
  * Copyright 2015 Thomson Reuters
  *
  * Licensed under the Apache License, Version 2.0 (the “License”); you may not use this file except in compliance with the License.
  * You may obtain a copy of the License at
  *
  *   http://www.apache.org/licenses/LICENSE-2.0
  *
  * Unless required by applicable law or agreed to in writing, software distributed under the License is distributed on
  * an “AS IS” BASIS, WITHOUT WARRANTIES OR CONDITIONS OF ANY KIND, either express or implied.
  *
  * See the License for the specific language governing permissions and
  * limitations under the License.
  */
package cmwell.tools.data.sparql

import java.nio.file.Paths
import java.time.{Instant, LocalDateTime, ZoneId}

import akka.actor.{Actor, ActorRef, ActorSystem, Cancellable, PoisonPill, Status}
import akka.pattern._
import akka.stream._
import akka.stream.scaladsl._
import akka.util.Timeout
import cmwell.ctrl.checkers.StpChecker.{RequestStats, ResponseStats, Row, Table}
import cmwell.driver.Dao
import cmwell.tools.data.ingester._
import cmwell.tools.data.sparql.InfotonReporter.{RequestDownloadStats, RequestIngestStats, ResponseDownloadStats, ResponseIngestStats}
import cmwell.tools.data.sparql.SparqlProcessorManager._
import cmwell.tools.data.utils.akka._
import cmwell.tools.data.utils.akka.stats.IngesterStats
import cmwell.tools.data.utils.chunkers.GroupChunker
import cmwell.tools.data.utils.chunkers.GroupChunker._
import cmwell.tools.data.utils.text.Tokens
import cmwell.util.concurrent._
import cmwell.util.http.SimpleResponse
import cmwell.util.http.SimpleResponse.Implicits.UTF8StringHandler
<<<<<<< HEAD
import cmwell.util.concurrent._
import cmwell.util.stream.StreamEventInspector
=======
import cmwell.util.string.Hash
import cmwell.zstore.ZStore
>>>>>>> fbbe7e15
import com.typesafe.scalalogging.LazyLogging
import io.circe.Json
import k.grid.GridReceives
import net.jcazevedo.moultingyaml._
import org.apache.commons.lang3.time.DurationFormatUtils

import scala.concurrent.ExecutionContext.Implicits.global
import scala.concurrent.Future
import scala.concurrent.duration.{FiniteDuration, _}
import scala.util.{Failure, Success, Try}

case class Job(name: String, config: Config) {
  val jobString = {
    val sensors = config.sensors.map(_.name).mkString(", ")
    s"[job: $name, config name:${config.name}, sensors: $sensors]"
  }
  override def toString: String = jobString
}

case class JobRead(job: Job, active: Boolean)
case class StartJob(job: JobRead)
case class JobHasFailed(job: Job, ex: Throwable)
case class JobHasFinished(job: Job)
case class PauseJob(job: Job)
case class StopAndRemoveJob(job: Job)

case object CheckConfig
case class AnalyzeReceivedJobs(jobsRead: Set[JobRead])

sealed trait JobStatus {
  val statusString: String
  val job: Job
  val canBeRestarted: Boolean = false
}

sealed trait JobActive extends JobStatus {
  val reporter: ActorRef
}

case class JobRunning(job: Job, killSwitch: KillSwitch, reporter: ActorRef) extends JobActive {
  override val statusString = "Running"
}
case class JobPausing(job: Job, killSwitch: KillSwitch, reporter: ActorRef) extends JobActive {
  override val statusString = "Pausing"
}
case class JobStopping(job: Job, killSwitch: KillSwitch, reporter: ActorRef) extends JobActive {
  override val statusString: String = "Stopping"
}

case class JobFailed(job: Job, ex: Throwable) extends JobStatus {
  override val statusString = "Failed"
  override val canBeRestarted = true
}
case class JobPaused(job: Job) extends JobStatus {
  override val canBeRestarted = true
  override val statusString = "Paused"
}

object SparqlProcessorManager {
  val name = "sparql-triggered-processor-manager"
  private val formatter = java.text.NumberFormat.getNumberInstance

  val client = cmwell.util.http.SimpleHttpClient
}

class SparqlProcessorManager(settings: SparqlProcessorManagerSettings) extends Actor with LazyLogging {

  type Jobs = Map[String, JobStatus]

  //todo: should we use injected ec??? implicit val ec = context.dispatcher
  implicit val system: ActorSystem = context.system
  implicit val mat = ActorMaterializer()

  if (mat.isInstanceOf[ActorMaterializer]) {
    require(mat.asInstanceOf[ActorMaterializer].system eq context.system,
            "ActorSystem of materializer MUST be the same as the one used to create current actor")
  }

  lazy val stpDao = Dao(settings.irwServiceDaoClusterName, settings.irwServiceDaoKeySpace2, settings.irwServiceDaoHostName)
  lazy val zStore : ZStore = ZStore.apply(stpDao)

  var currentJobs: Jobs = Map.empty

  var configMonitor: Cancellable = _

  override def preStart(): Unit = {
    logger.info("starting sparql-processor manager instance on this machine")
    configMonitor = context.system.scheduler.schedule(settings.initDelay, settings.interval, self, CheckConfig)
  }

  override def receive: Receive = {
    import akka.pattern._
    GridReceives.monitoring(sender).orElse {
      case RequestStats                          => stringifyActiveJobs(currentJobs).map(ResponseStats.apply).pipeTo(sender())
      case CheckConfig                           => getJobConfigsFromTheUser.map(AnalyzeReceivedJobs.apply).pipeTo(self)
      case AnalyzeReceivedJobs(jobsReceived)     => handleReceivedJobs(jobsReceived, currentJobs)
      case Status.Failure(e)                     => logger.warn("Received Status failure ", e)
      case StartJob(job)                         => handleStartJob(job)
      case JobHasFinished(job: Job)              => handleJobHasFinished(job)
      case JobHasFailed(job: Job, ex: Throwable) => handleJobHasFailed(job, ex)
      case PauseJob(job: Job)                    => handlePauseJob(job)
      case StopAndRemoveJob(job: Job)            => handleStopAndRemoveJob(job)

      case other => logger.error(s"received unexpected message: $other")
    }
  }

  /**
    * This method MUST be run from the actor's thread (it changes the actor state)!
    * @param job
    */
  def handleJobHasFinished(job: Job): Unit = {
    currentJobs
      .get(job.name)
      .fold {
        logger.error(
          s"Got finished signal for job $job that doesn't exist in the job map. Not reasonable! Current job in map are: ${currentJobs.keys
            .mkString(",")}"
        )
      } {
        case JobPausing(runningJob, _, _) =>
          logger.info(s"Job $runningJob has finished. Saving the job state.")
          currentJobs = currentJobs + (job.name -> JobPaused(runningJob))
        case JobStopping(runningJob, _, _) =>
          logger.info(s"Job $runningJob has finished. Removing the job from the job list.")
          currentJobs = currentJobs - runningJob.name
        case other =>
          logger.error(
            s"Got finished signal for jog $job but the actual state in current jobs is $other. Not reasonable!"
          )
          currentJobs = currentJobs - job.name
      }
  }

  /**
    * This method MUST be run from the actor's thread (it changes the actor state)!
    * @param job
    * @param ex
    */
  def handleJobHasFailed(job: Job, ex: Throwable): Unit = {
    currentJobs
      .get(job.name)
      .fold {
        logger.error(
          s"Got failed signal for job $job that doesn't exist in the job map. Not reasonable! Current job in map are: ${currentJobs.keys
            .mkString(",")}"
        )
      } {
        case _: JobRunning | _: JobPausing | _: JobStopping =>
          logger.info(s"Job $job has failed. Saving the job failure in current jobs.")
          currentJobs = currentJobs + (job.name -> JobFailed(job, ex))
        case other =>
          logger.error(
            s"Got failed signal for jog $job but the actual state in current jobs is $other. Not reasonable!"
          )
          currentJobs = currentJobs - job.name
      }
  }

  /**
    * This method MUST be run from the actor's thread (it changes the actor state)!
    * @param job
    */
  def handlePauseJob(job: Job): Unit = {
    currentJobs
      .get(job.name)
      .fold {
        logger.error(
          s"Got pause request for job $job that doesn't exist in the job map. Not reasonable! Current job in map are: ${currentJobs.keys
            .mkString(",")}"
        )
      } {
        case JobRunning(runningJob, killSwitch, reporter) =>
          logger.info(
            s"Pausing job $runningJob. The job will actually pause only after it will finish all its current operations"
          )
          currentJobs = currentJobs + (job.name -> JobPausing(job, killSwitch, reporter))
          killSwitch.shutdown()
        case other =>
          logger.error(
            s"Got pause request for jog $job but the actual state in current jobs is $other. Not reasonable!"
          )
      }
  }

  /**
    * This method MUST be run from the actor's thread (it changes the actor state)!
    * @param job
    */
  def handleStopAndRemoveJob(job: Job): Unit = {
    currentJobs
      .get(job.name)
      .fold {
        logger.error(
          s"Got stop and remove request for job $job that doesn't exist in the job map. Not reasonable! Current job in map are: ${currentJobs.keys
            .mkString(",")}"
        )
      } {
        case JobRunning(runningJob, killSwitch, reporter) =>
          logger.info(
            s"Stopping job $runningJob. The job will actually stopped only after it will finish all its current operations"
          )
          currentJobs = currentJobs + (job.name -> JobStopping(job, killSwitch, reporter))
          killSwitch.shutdown()
        case JobFailed(failedJob, _) =>
          logger.info(s"Stopping job $failedJob. The job has already failed. Removing it from the job list.")
          currentJobs = currentJobs - job.name
        case JobPaused(pausedJob) =>
          logger.info(s"Stopping job $pausedJob. The job is currently paused. Removing it from the job list.")
          currentJobs = currentJobs - job.name
        case other =>
          logger.error(
            s"Got stop and remove request for jog $job but the actual state in current jobs is $other. Not reasonable!"
          )
      }
  }

  def shouldStartJob(currentJobs: Map[String, JobStatus])(jobRead: JobRead): Boolean = {
    jobRead.active && currentJobs.get(jobRead.job.name).fold(true)(_.canBeRestarted)
  }

  def handleReceivedJobs(jobsRead: Set[JobRead], currentJobs: Map[String, JobStatus]): Unit = {
    //jobs to start
    val jobsToStart = jobsRead.filter(shouldStartJob(currentJobs))
    jobsToStart.foreach { jobRead =>
      logger.info(s"Got start request for job ${jobRead.job} from the user")
      self ! StartJob(jobRead)
    }
    //jobs to pause or to totally remove
    currentJobs.foreach {
      case (currentJobName, currentJob @ (_: JobRunning | _: JobFailed | _: JobPaused))
          if !jobsRead.exists(_.job.name == currentJobName) =>
        logger.info(s"Got stop and remove request for job ${currentJob.job} from the user")
        self ! StopAndRemoveJob(currentJob.job)
      case (currentJobName, jobRunning: JobRunning) if !jobsRead.find(_.job.name == currentJobName).get.active =>
        logger.info(s"Got pause request for job ${jobRunning.job} from the user")
        self ! PauseJob(jobRunning.job)
      case _ => //nothing to do on other cases
    }
  }

  /**
    * Generates data for tables in cm-well monitor page
    */
  def stringifyActiveJobs(jobs: Jobs): Future[Iterable[Table]] = {
    implicit val timeout = Timeout(1.minute)

    def generateNonActiveTables(jobs: Jobs) = jobs.collect {
      case (path, jobStatus @ (_: JobPaused | _: JobFailed)) =>
        val (colour, status) = jobStatus match {
          case jobFailed @ (_: JobFailed) =>
            ("red", "Exception : " + jobFailed.ex.getMessage)
          case _: JobPaused =>
            ("green", "No exceptions reported")
          case x @ (JobPausing(_, _, _) | JobRunning(_, _, _) | JobStopping(_, _, _)) => logger.error(s"Unexpected Job Status: $x"); ???
        }

        val sensorNames = jobStatus.job.config.sensors.map(_.name)
        val title = Seq(
          s"""<span style="color:${colour}"> **Non-Active - ${jobStatus.statusString} ** </span> ${path} <br/><span style="color:${colour}">${status}</span>"""
        )
        val header = Seq("Sensor", "Token Time")

        StpUtil.readPreviousTokens(settings.hostConfigFile, settings.pathAgentConfigs + "/" + path, zStore).map {
          result =>
            result.sensors match {
              case storedTokens =>
                val pathsWithoutSavedToken = sensorNames.toSet.diff(storedTokens.keySet)
                val allSensorsWithTokens = storedTokens ++ pathsWithoutSavedToken.map(_ -> ("", None))

                val body: Iterable[Row] = allSensorsWithTokens.map {
                  case (sensorName, (token, _)) =>
                    val decodedToken = if (token.nonEmpty) {
                      val from = cmwell.tools.data.utils.text.Tokens.getFromIndexTime(token)
                      LocalDateTime.ofInstant(Instant.ofEpochMilli(from), ZoneId.systemDefault()).toString
                    } else ""

                    Seq(sensorName, decodedToken)
                }
                Table(title = title, header = header, body = body)
            }
        }.recover {
          case _ => Table(title = title, header = header, body = Seq(Seq("")))
        }
    }

    def generateActiveTables(jobs: Jobs) = jobs.collect {
      case (path, jobStatus @ (_: JobActive)) =>
        val jobConfig = jobStatus.job.config

        val hostUpdatesSource = jobConfig.hostUpdatesSource.getOrElse(settings.hostUpdatesSource)

        val title = Seq(
          s"""<span style="color:green"> **${jobStatus.statusString}** </span> Agent: ${path} Source: ${hostUpdatesSource}"""
        )
        val header = Seq("Sensor", "Token Time", "Received Infotons", "Remaining Infotons", "Infoton Rate", "Statistics Updated")
        val statsFuture = (jobStatus.reporter ? RequestDownloadStats).mapTo[ResponseDownloadStats]
        val storedTokensFuture = (jobStatus.reporter ? RequestPreviousTokens).mapTo[ResponseWithPreviousTokens]

        val stats2Future = (jobStatus.reporter ? RequestIngestStats).mapTo[ResponseIngestStats]

        for {
          statsRD <- statsFuture
          stats = statsRD.stats
          statsIngestRD <- stats2Future
          statsIngest = statsIngestRD.stats
          storedTokensRWPT <- storedTokensFuture
        } yield {
          storedTokensRWPT.tokens match {
            case Right(storedTokensAndStats) => {

              val sensorNames = jobConfig.sensors.map(_.name)
              val pathsWithoutSavedToken = sensorNames.toSet.diff(storedTokensAndStats.sensors.keySet)
              val allSensorsWithTokens = storedTokensAndStats.sensors ++ pathsWithoutSavedToken.map(_ -> ("", None))

              val body: Iterable[Row] = allSensorsWithTokens.map {
                case (sensorName, (token, _)) =>
                  val decodedToken = if (token.nonEmpty) {
                    Tokens.getFromIndexTime(token) match {
                      case 0 => ""
                      case tokenTime =>
                        (LocalDateTime.ofInstant(Instant.ofEpochMilli(tokenTime), ZoneId.systemDefault()).toString)
                    }
                  } else ""

                  val sensorStats = stats
                    .get(sensorName)
                    .map { s =>
                      val statsTime = s.statsTime match {
                        case 0 => "Not Yet Updated"
                        case _ =>
                          LocalDateTime.ofInstant(Instant.ofEpochMilli(s.statsTime), ZoneId.systemDefault()).toString
                      }

                      val infotonRate = s.horizon match {
                        case true => s"""<span style="color:green">Horizon</span>"""
                        case false => s"${formatter.format(s.infotonRate)}/sec"
                      }

                      val remainingInfotons = s.remaining match {
                        case None => s"No Data"
                        case Some(remain) => remain.toString
                      }

                      Seq(s.receivedInfotons.toString, remainingInfotons, infotonRate, statsTime)

                    }
                    .getOrElse(Seq.empty[String])

                  Seq(sensorName, decodedToken) ++ sensorStats
              }
              val configName = Paths.get(path).getFileName

              val sparqlIngestStats = statsIngest
                .map { s =>
                  s"""Ingested <span style="color:green"> **${s.ingestedInfotons}** </span> Failed <span style="color:red"> **${s.failedInfotons}** </span>"""
                }
                .getOrElse("")

              val sparqlMaterializerStats = stats
                .get(s"${SparqlTriggeredProcessor.sparqlMaterializerLabel}")
                .map { s =>
                  val totalRunTime = DurationFormatUtils.formatDurationWords(s.runningTime, true, true)
                  val allRunTime = DurationFormatUtils.formatDurationWords(s.totalRunningTime, true, true)
                  s"""Materialized <span style="color:green"> **${s.receivedInfotons}** </span> infotons [$totalRunTime]|/[$allRunTime]""".stripMargin
                }
                .getOrElse("")

              Table(title = title :+ sparqlMaterializerStats :+ sparqlIngestStats, header = header, body = body)

            }
            case _ => Table(title = title, header = header, body = Seq(Seq("")))
          }
        }
    }

    Future.sequence {
      generateActiveTables(jobs) ++ generateNonActiveTables(jobs)
    }

  }

  /**
    * This method MUST be run from the actor's thread (it changes the actor state)!
    * @param jobRead
    */
  def handleStartJob(jobRead: JobRead): Unit = {

    val job = jobRead.job

    //this method MUST BE RUN from the actor's thread and changing the state is allowed. the below will replace any existing state.
    //The state is changed instantly and every change that follows (even from another thread/Future) will be later.
    val tokenReporter = context.actorOf(
      props = InfotonReporter(baseUrl = settings.hostConfigFile, path = settings.pathAgentConfigs + "/" + job.name, zStore = zStore),
      name = s"${job.name}-${Hash.crc32(job.config.toString)}"
    )

    val label = Some(s"ingester-${job.name}")

    val hostUpdatesSource = job.config.hostUpdatesSource.getOrElse(settings.hostUpdatesSource)

    val initialTokensAndStatistics = SparqlTriggeredProcessor.loadInitialTokensAndStatistics(Option(tokenReporter))

    val agent = SparqlTriggeredProcessor
      .listen(job.config, hostUpdatesSource, false, Some(tokenReporter),
        initialTokensAndStatistics, Some(job.name), infotonGroupSize = settings.infotonGroupSize)
      .map { case (data, _) => data }
      .via(GroupChunker(formatToGroupExtractor(settings.materializedViewFormat)))
      .map(concatByteStrings(_, endl))
    val (killSwitch, jobDone) = Ingester
      .ingest(
        baseUrl = settings.hostWriteOutput,
        format = settings.materializedViewFormat,
        source = agent,
        writeToken = Option(settings.writeToken),
        force = job.config.force.getOrElse(false),
        label = label
      )
<<<<<<< HEAD
      .via(StpPeriodicLogger(infotonReporter = tokenReporter, logFrequency = 5.minutes))
      .via(IngesterStats(isStderr = false, reporter = Some(tokenReporter), label = label))
=======
      .via(IngesterStats(isStderr = false, reporter = Some(tokenReporter), label = label,
        initialIngestStats =   initialTokensAndStatistics.fold(_ => None, r=>r.agentIngestStats) ))
>>>>>>> fbbe7e15
      .viaMat(KillSwitches.single)(Keep.right)
      .toMat(Sink.ignore)(Keep.both)
      .run()
    currentJobs = currentJobs + (job.name -> JobRunning(job, killSwitch, tokenReporter))
    logger.info(s"starting job $job")
    jobDone.onComplete {
      case Success(_) => {
        logger.info(s"job: $job finished successfully")
        //The stream has already finished - kill the token actor
        tokenReporter ! PoisonPill
        self ! JobHasFinished(job)
      }
      case Failure(ex) => {
        logger.error(
          s"job: $job finished with error (In case this job should be running it will be restarted on the next periodic check):",
          ex
        )
        //The stream has already finished - kill the token actor
        tokenReporter ! PoisonPill
        self ! JobHasFailed(job, ex)
      }
    }

  }


  def getJobConfigsFromTheUser: Future[Set[JobRead]] = {
    logger.info("Checking the current status of the Sparql Triggered Processor manager config infotons")
    //val initialRetryState = RetryParams(2, 2.seconds, 1)
    //retryUntil(initialRetryState)(shouldRetry("Getting config information from local cm-well")) {
    safeFuture(
      client.get(s"http://${settings.hostConfigFile}${settings.pathAgentConfigs}",
                 queryParams = List("op" -> "search", "with-data" -> "", "format" -> "json", "length" -> "100"))
    ).map{
      case response@SimpleResponse(respCode,_,_) if respCode < 300 =>
        parseJobsJson(response.payload)
      case failedResponse@SimpleResponse(respCode,_,_) =>
        logger.warn(s"Failed to read config infoton from cm-well. Error code: $respCode payload: ${failedResponse.payload} headers: ${failedResponse.headers}")
        throw new Exception(failedResponse.payload)
    }.andThen {
      case Failure(ex) =>
        logger.warn(
          "Reading the config infotons failed. It will be checked on the next schedule check. The exception was: ",
          ex
        )
    }
  }

  private[this] val parsedJsonsBreakOut = scala.collection.breakOut[Iterable[Json], JobRead, Set[JobRead]]
  def parseJobsJson(configJson: String): Set[JobRead] = {
    import io.circe._
    import io.circe.parser._
    //This method is run from map of a future - no need for try/catch (=can throw exceptions here). Each exception will be mapped to a failed future.
    val parsedJson = parse(configJson)
    parsedJson match {
      case Left(parseFailure @ ParsingFailure(message, ex)) =>
        logger.error(s"Parsing the agent config files failed with message: $message. Cancelling this configs check. " +
                     s"It will be checked on the next iteration. The exception was: ", ex)
        throw parseFailure
      case Right(json) => {
        try {
          val infotons = json.hcursor.downField("results").downField("infotons").values.get
          infotons.map { infotonJson =>
            val name = infotonJson.hcursor
              .downField("system")
              .get[String]("path")
              .toOption
              .get
              .drop(settings.pathAgentConfigs.length + 1)
            val configStr = infotonJson.hcursor.downField("content").get[String]("data").toOption.get
            val configRead = yamlToConfig(configStr)
            val modifiedSensors = configRead.sensors.map(sensor => sensor.copy(name = s"$name${sensor.name}"))
            //The active field enables the user to disable the job. In case it isn't there, it's active.
            val active =
              infotonJson.hcursor.downField("fields").downField("active").downArray.as[Boolean].toOption.getOrElse(true)
            JobRead(Job(name, configRead.copy(sensors = modifiedSensors)), active)
          }(parsedJsonsBreakOut)
        } catch {
          case ex: Throwable =>
            logger.warn(
              s"The manager failed to parse the json of the config infotons failed with exception! The json was: $json"
            )
            throw ex
        }

      }
    }
  }

  def yamlToConfig(yaml: String): Config = {
    // parse sensor configuration
    object SensorYamlProtocol extends DefaultYamlProtocol {
      implicit object DurationYamlFormat extends YamlFormat[FiniteDuration] {
        override def write(obj: FiniteDuration): YamlValue = YamlObject(
          YamlString("updateFreq") -> YamlString(obj.toString)
        )
        override def read(yaml: YamlValue): FiniteDuration = {
          val d = Duration(yaml.asInstanceOf[YamlString].value)
          FiniteDuration(d.length, d.unit)
        }
      }
      implicit val sensorFormat = yamlFormat6(Sensor)
      implicit val sequenceFormat = seqFormat[Sensor](sensorFormat)
      implicit val configFormat = yamlFormat6(Config)

    }
    import SensorYamlProtocol._
    import net.jcazevedo.moultingyaml._
    val yamlConfig = yaml.parseYaml
    yamlConfig.convertTo[Config]
  }

  override def postStop(): Unit = {
    logger.warn(s"${this.getClass.getSimpleName} died, stopping all running jobs")
    configMonitor.cancel()
    currentJobs
      .collect {
        case (_, job: JobRunning) => job
      }
      .foreach { jobRunning =>
        logger.info(s"Stopping job ${jobRunning.job} due to STP manager actor's death")
        jobRunning.killSwitch.shutdown()
      }
  }

  override def preRestart(reason: Throwable, message: Option[Any]): Unit = {
    logger.error(s"Sparql triggered processor manager died during processing of $message. The exception was: ", reason)
    super.preRestart(reason, message)
  }

  def shouldRetry(action: String): (Try[SimpleResponse[String]], RetryParams) => ShouldRetry[RetryParams] = {
    import scala.language.implicitConversions
    implicit def asFiniteDuration(d: Duration) = scala.concurrent.duration.Duration.fromNanos(d.toNanos);
    {
      //a successful post - don't retry
      case (Success(simpleResponse), _) if simpleResponse.status == 200 => DoNotRetry
      /*
          // Currently, the shouldRetry function is used only to check the config - no need for special 503 treatment
          // is will be retried anyway (and it can cause a bug the a current config check
          // is still running while a new one will be started and a new one and so on...)
          // The "contract" is that with 503 keep retrying indefinitely, but don't spam the server - increase the delay (cap it with a maxDelay)
          case (Success(SimpleResponse(status, headers, body)), state) if status == 503 => {
            logger.warn(s"$action failed. Cm-Well returned bad response: status: $status headers: ${StpUtil.headersString(headers)}" +
                        s"body: $body. Will retry indefinitely on this error.")
            RetryWith(state.copy(delay = (state.delay * state.delayFactor).min(settings.maxDelay)))
          }
       */
      case (Success(SimpleResponse(status, headers, body)), state) if state.retriesLeft == 0 => {
        val h = StpUtil.headersString(headers)
        logger.error(s"$action failed. Cm-Well returned bad response: status: $status headers: $h body: $body. No more retries left, will fail the request!")
        DoNotRetry
      }
      case (Success(SimpleResponse(status, headers, body)), state @ RetryParams(retriesLeft, delay, delayFactor)) => {
        val newDelay = delay * delayFactor
        logger.warn(s"$action failed. Cm-Well returned bad response: status: $status headers: ${StpUtil
          .headersString(headers)} body: $body. $retriesLeft retries left. Will retry in $newDelay")
        RetryWith(state.copy(delay = newDelay, retriesLeft = retriesLeft - 1))
      }
      case (Failure(ex), state) if state.retriesLeft == 0 => {
        logger.error(
          s"$action failed. The HTTP request failed with an exception. No more retries left, will fail the request! The exception was: ",
          ex
        )
        DoNotRetry
      }
      case (Failure(ex), state @ RetryParams(retriesLeft, delay, delayFactor)) => {
        val newDelay = delay * delayFactor
        logger.warn(
          s"$action failed. The HTTP request failed with an exception. $retriesLeft retries left. Will retry in $newDelay. The exception was: ",
          ex
        )
        RetryWith(state.copy(delay = newDelay, retriesLeft = retriesLeft - 1))
      }
    }
  }
}<|MERGE_RESOLUTION|>--- conflicted
+++ resolved
@@ -35,13 +35,11 @@
 import cmwell.util.concurrent._
 import cmwell.util.http.SimpleResponse
 import cmwell.util.http.SimpleResponse.Implicits.UTF8StringHandler
-<<<<<<< HEAD
-import cmwell.util.concurrent._
+
 import cmwell.util.stream.StreamEventInspector
-=======
 import cmwell.util.string.Hash
 import cmwell.zstore.ZStore
->>>>>>> fbbe7e15
+
 import com.typesafe.scalalogging.LazyLogging
 import io.circe.Json
 import k.grid.GridReceives
@@ -460,13 +458,9 @@
         force = job.config.force.getOrElse(false),
         label = label
       )
-<<<<<<< HEAD
       .via(StpPeriodicLogger(infotonReporter = tokenReporter, logFrequency = 5.minutes))
-      .via(IngesterStats(isStderr = false, reporter = Some(tokenReporter), label = label))
-=======
       .via(IngesterStats(isStderr = false, reporter = Some(tokenReporter), label = label,
         initialIngestStats =   initialTokensAndStatistics.fold(_ => None, r=>r.agentIngestStats) ))
->>>>>>> fbbe7e15
       .viaMat(KillSwitches.single)(Keep.right)
       .toMat(Sink.ignore)(Keep.both)
       .run()
