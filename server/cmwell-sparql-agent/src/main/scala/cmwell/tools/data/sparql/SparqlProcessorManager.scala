--- conflicted
+++ resolved
@@ -377,13 +377,8 @@
                   val sensorStats = stats
                     .get(sensorName)
                     .map { s =>
-<<<<<<< HEAD
-                    val statsTime = s.statsTime match {
-                        case 0 => "Not Yet Updated"
-=======
                       val statsTime = s.statsTime match {
                         case 0 => s"""<span style="color:red">Not Yet Updated</span>"""
->>>>>>> 6fe2b945
                         case _ =>
 
                           val updateTime =  LocalDateTime.ofInstant(Instant.ofEpochMilli(s.statsTime), ZoneId.systemDefault())
