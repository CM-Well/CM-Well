/**
  * Copyright 2015 Thomson Reuters
  *
  * Licensed under the Apache License, Version 2.0 (the “License”); you may not use this file except in compliance with the License.
  * You may obtain a copy of the License at
  *
  *   http://www.apache.org/licenses/LICENSE-2.0
  *
  * Unless required by applicable law or agreed to in writing, software distributed under the License is distributed on
  * an “AS IS” BASIS, WITHOUT WARRANTIES OR CONDITIONS OF ANY KIND, either express or implied.
  *
  * See the License for the specific language governing permissions and
  * limitations under the License.
  */
package cmwell.tools.data.sparql

import akka.actor.{Actor, ActorRef, Props}
import akka.http.scaladsl.Http
import akka.http.scaladsl.model._
import akka.http.scaladsl.model.headers.RawHeader
import akka.stream.{ActorMaterializer, Materializer}
import akka.pattern._
import akka.stream.scaladsl.{Sink, Source}
import cmwell.tools.data.downloader.consumer.Downloader.Token
import cmwell.tools.data.sparql.InfotonReporter._
import cmwell.tools.data.utils.ArgsManipulations
import cmwell.tools.data.utils.ArgsManipulations.HttpAddress
import cmwell.tools.data.utils.akka.stats.DownloaderStats.DownloadStats
import cmwell.tools.data.utils.akka.stats.IngesterStats.IngestStats
import cmwell.tools.data.utils.logging.DataToolsLogging
import com.typesafe.config.ConfigFactory

import scala.concurrent.{ExecutionContext, Future}
import scala.util.{Failure, Success}

object InfotonReporter {

  case object RequestDownloadStats
  case object RequestIngestStats

  case class ResponseDownloadStats(stats: Map[String, DownloadStats])
  case class ResponseIngestStats(stats: Map[String, IngestStats])

  def apply(baseUrl: String, path: String)(implicit mat: Materializer, ec: ExecutionContext) =
    Props(new InfotonReporter(baseUrl, path))
}

class InfotonReporter private (baseUrl: String, path: String)(implicit mat: Materializer, ec: ExecutionContext)
    extends Actor
    with SparqlTriggerProcessorReporter
    with DataToolsLogging {
  if (mat.isInstanceOf[ActorMaterializer]) {
    require(mat.asInstanceOf[ActorMaterializer].system eq context.system,
            "ActorSystem of materializer MUST be the same as the one used to create current actor")
  }
  val HttpAddress(protocol, host, port, _) = ArgsManipulations.extractBaseUrl(baseUrl)
  val format = "ntriples"
  val writeToken = ConfigFactory.load().getString("cmwell.agents.sparql-triggered-processor.write-token")
  var downloadStats: Map[String, DownloadStats] = Map()
  var ingestStats: Map[String, IngestStats] = Map()

  val name = StpUtil.extractLastPart(path)

  override def preStart(): Unit = StpUtil.readPreviousTokens(baseUrl, path, format).onComplete(self ! _)

  override val receive: Receive = receiveBeforeInitializes(Nil) //receiveWithMap(Map.empty)

  def receiveBeforeInitializes(recipients: List[ActorRef]): Receive = {
    case RequestPreviousTokens =>
      context.become(receiveBeforeInitializes(sender() :: recipients))

    case Success(savedTokens: TokenAndStatisticsMap) =>
      recipients.foreach(_ ! ResponseWithPreviousTokens(savedTokens))
      context.become(receiveWithMap(savedTokens))

    case s: DownloadStats =>
      downloadStats += (s.label.getOrElse("") -> s)

    case ingest: IngestStats =>
      ingestStats += (ingest.label.getOrElse("") -> ingest)

    case RequestDownloadStats =>
      sender() ! ResponseDownloadStats(downloadStats)

    case RequestIngestStats =>
      sender() ! ResponseIngestStats(ingestStats)

    case Failure(ex) =>
      logger.error("cannot read previous tokens infoton")
      context.become(receiveWithMap(Map.empty))

    case RequestReference(path) =>
      val data = getReferencedData(path)
      data.map(ResponseReference.apply).pipeTo(sender())
  }

  def receiveWithMap(tokensAndStats: TokenAndStatisticsMap): Receive = {
    case RequestPreviousTokens =>
      sender() ! ResponseWithPreviousTokens(tokensAndStats)

    case ReportNewToken(sensor, token) =>
      val updatedTokens = tokensAndStats + (sensor -> (token, downloadStats.get(sensor)))
      saveTokens(updatedTokens)
      context.become(receiveWithMap(updatedTokens))

    case s: DownloadStats =>
      downloadStats += (s.label.getOrElse("") -> s)

    case s: IngestStats =>
      ingestStats += (s.label.getOrElse("") -> s)

    case RequestDownloadStats =>
      sender() ! ResponseDownloadStats(downloadStats)

    case RequestIngestStats =>
      sender() ! ResponseIngestStats(ingestStats)

    case RequestReference(path) =>
      val data = getReferencedData(path)
      data.map(ResponseReference.apply).pipeTo(sender())
  }

  override def getReferencedData(path: String): Future[String] = {
    import cmwell.util.http.SimpleResponse.Implicits.UTF8StringHandler
    cmwell.util.http.SimpleHttpClient
      .get(s"http://$baseUrl$path")
      .map(_.payload)
  }

<<<<<<< HEAD

  override def saveTokens(tokenAndStatistics: TokenAndStatisticsMap) : Unit = {
=======
  override def saveTokens(tokenAndStatistics: TokenAndStatisticsMap): Unit = {
>>>>>>> 1d04c573

    def createRequest(tokensStats: TokenAndStatisticsMap) = {
      val data = HttpEntity(
        tokensStats
          .foldLeft(Seq.empty[String]) {
            case (agg, (sensor, (token, downloadStats))) => agg :+ createTriples(sensor, token, downloadStats)
          }
          .mkString("\n")
      )
      HttpRequest(uri = s"http://$host:$port/_in?format=$format&replace-mode", method = HttpMethods.POST, entity = data)
        .addHeader(RawHeader("X-CM-WELL-TOKEN", writeToken))
    }

    def createTriples(sensor: String, token: Token, downloadStats: Option[DownloadStats]) = {
<<<<<<< HEAD
      val p = if (path startsWith "/") path.tail else path
      s"""<cmwell://$p/tokens/$sensor> <cmwell://meta/nn#token> "$token" .""" + downloadStats.fold("")({ stats =>
        "\n" + s"""<cmwell://$p/tokens/$sensor> <cmwell://meta/nn#receivedInfotons> "${stats.receivedInfotons}" ."""
      })
=======
      val p = if (path.startsWith("/")) path.tail else path

      downloadStats.fold(s"""<cmwell://$p/tokens/$sensor> <cmwell://meta/nn#token> "$token" .""") { s =>
        s"""<cmwell://$p/tokens/$sensor> <cmwell://meta/nn#receivedInfotons> "${s.receivedInfotons}" ."""
      }

>>>>>>> 1d04c573
    }

    Source
      .single(tokenAndStatistics)
      .map(createRequest)
      .via(Http(context.system).outgoingConnection(host, port))
      .map {
        case HttpResponse(s, h, e, _) if s.isSuccess() =>
          logger.debug(s"successfully written tokens infoton to $path")
          e.discardBytes()
        case HttpResponse(s, h, e, _) =>
          logger.error(s"problem writing tokens infoton to $path")
          e.discardBytes()
      }
      .runWith(Sink.ignore)

  }

}<|MERGE_RESOLUTION|>--- conflicted
+++ resolved
@@ -127,13 +127,9 @@
       .map(_.payload)
   }
 
-<<<<<<< HEAD
 
   override def saveTokens(tokenAndStatistics: TokenAndStatisticsMap) : Unit = {
-=======
-  override def saveTokens(tokenAndStatistics: TokenAndStatisticsMap): Unit = {
->>>>>>> 1d04c573
-
+    
     def createRequest(tokensStats: TokenAndStatisticsMap) = {
       val data = HttpEntity(
         tokensStats
@@ -147,19 +143,10 @@
     }
 
     def createTriples(sensor: String, token: Token, downloadStats: Option[DownloadStats]) = {
-<<<<<<< HEAD
       val p = if (path startsWith "/") path.tail else path
       s"""<cmwell://$p/tokens/$sensor> <cmwell://meta/nn#token> "$token" .""" + downloadStats.fold("")({ stats =>
         "\n" + s"""<cmwell://$p/tokens/$sensor> <cmwell://meta/nn#receivedInfotons> "${stats.receivedInfotons}" ."""
       })
-=======
-      val p = if (path.startsWith("/")) path.tail else path
-
-      downloadStats.fold(s"""<cmwell://$p/tokens/$sensor> <cmwell://meta/nn#token> "$token" .""") { s =>
-        s"""<cmwell://$p/tokens/$sensor> <cmwell://meta/nn#receivedInfotons> "${s.receivedInfotons}" ."""
-      }
-
->>>>>>> 1d04c573
     }
 
     Source
