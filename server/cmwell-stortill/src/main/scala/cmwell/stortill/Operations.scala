--- conflicted
+++ resolved
@@ -259,12 +259,7 @@
               val foundAndFixedFut = Future.traverse(found)(fixAndUpdateInfotonInCas)
               foundAndFixedFut.flatMap { foundAndFixed =>
                 //all infotons have valid indexTime since we already fixed it in `fixAndUpdateInfotonInCas`
-<<<<<<< HEAD
-                lazy val cur = foundAndFixed.maxBy(_.indexTime.get)
-                import cmwell.util.string.sanitizeLogLine
-=======
                 lazy val cur = foundAndFixed.maxBy(_.systemFields.indexTime.get)
->>>>>>> 693ad158
 
                 Future
                   .traverse(foundAndFixed.groupBy(_.systemFields.lastModified.getMillis).view.values) {
