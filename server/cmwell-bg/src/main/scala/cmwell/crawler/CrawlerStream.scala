--- conflicted
+++ resolved
@@ -76,18 +76,7 @@
 
     //todo: check priority scenario - what will be the current version?
 
-<<<<<<< HEAD
-    def getRawSystemFields(uuid: String) = irwService.rawReadSystemFields(uuid)
-=======
-    //todo: make sure irw won't use its cache (for last and for system fields)!!!
-    // todo filter system fields in cql...
-
     val crawlerId = s"Crawler [$topic, partition: $partition]:"
-
-    def getRawSystemFields(uuid: String) =
-      irwService.rawReadUuidAsyc(uuid).map(_.filter(row => row._1 == "cmwell://meta/sys" && systemFieldsNames(row._2)))(ec)
->>>>>>> 1b7d9b4c
-
     val bootStrapServers = config.getString("cmwell.bg.kafka.bootstrap.servers")
     val partitionId = partition + (if (topic.endsWith(".priority")) ".p" else "")
     val persistId = config.getString("cmwell.crawler.persist.key") + "." + partitionId + "_offset"
@@ -155,7 +144,7 @@
 
     lazy val fieldBreakOut = scala.collection.breakOut[Seq[(String, String, String)], SystemField, Vector[SystemField]]
     def getSystemFields(uuid: String) =
-      getRawSystemFields(uuid).map(_.map { case (_, field, value) => SystemField(field, value) }(fieldBreakOut))(ec)
+      irwService.rawReadSystemFields(uuid).map(_.map { case (_, field, value) => SystemField(field, value) }(fieldBreakOut))(ec)
 
     def enrichVersionsWithSystemFields(previousResult: DetectionResult) = {
       previousResult match {
