--- conflicted
+++ resolved
@@ -465,21 +465,17 @@
                 .asInstanceOf[IndexNewInfotonCommand]
                 .copy(infotonOpt = None)
             } else
-<<<<<<< HEAD
               command) match {
               case cmd: IndexNewInfotonCommand =>
                 IndexNewInfotonCommandForIndexer(cmd.uuid, cmd.isCurrent, cmd.path, cmd.infotonOpt, cmd.indexName, offsets, cmd.trackingIDs)
               case cmd: IndexExistingInfotonCommand =>
                 IndexExistingInfotonCommandForIndexer(cmd.uuid, cmd.weight, cmd.path, cmd.indexName, offsets, cmd.trackingIDs)
             }
-=======
-              command
           val topic =
             if (offset.exists(_.topic.endsWith("priority")))
               indexCommandsTopicPriority
             else
               indexCommandsTopic
->>>>>>> 50c20801
           Message(
             new ProducerRecord[Array[Byte], Array[Byte]](
               topic,
