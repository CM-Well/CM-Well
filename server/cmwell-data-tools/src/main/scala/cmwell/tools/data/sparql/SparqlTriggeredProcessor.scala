--- conflicted
+++ resolved
@@ -45,11 +45,9 @@
                   sensors: Seq[Sensor],
                   updateFreq: FiniteDuration,
                   sparqlMaterializer: String,
-<<<<<<< HEAD
-                  hostUpdatesSource: Option[String])
-=======
+                  hostUpdatesSource: Option[String],
                   force: Option[Boolean] = Some(false))
->>>>>>> 486b3368
+
 
 object SparqlTriggeredProcessor {
 
