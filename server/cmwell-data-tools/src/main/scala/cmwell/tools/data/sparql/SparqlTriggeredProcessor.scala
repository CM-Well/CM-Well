--- conflicted
+++ resolved
@@ -278,32 +278,11 @@
                   case _ =>
                 }
 
-<<<<<<< HEAD
                 sensorData
                   .map { case (data, _) => data }
                   .distinct
                   .map(_ -> None)
-=======
-    // populate unique changes on paths
-    val processedConfig = Await.result(preProcessConfig(config), 3.minutes)
-
-    val sensorSource = createSensorSource(processedConfig)
-      .groupedWithin(infotonGroupSize, distinctWindowSize)
-      .statefulMapConcat {
-        () =>
-          // stores last received tokens from sensors
-          sensorData =>
-            {
-              sensorData.foreach {
-                case (data, Some(SensorContext(name, newToken, _))) if newToken != savedTokens.getOrElse(name, "") =>
-                  // received new token from sensor, write it to state file
-                  logger.debug("sensor '{}' received new token: {} {}", name, Tokens.decompress(newToken), newToken)
-                  tokenReporter.foreach(_ ! ReportNewToken(name, newToken))
-
-                  //            stateFilePath.foreach { path => Files.write(path, savedTokens.mkString("\n").getBytes("UTF-8")) }
-                  savedTokens = savedTokens + (name -> newToken)
-                case _ =>
->>>>>>> 57940691
+
               }
           }
           .map {
