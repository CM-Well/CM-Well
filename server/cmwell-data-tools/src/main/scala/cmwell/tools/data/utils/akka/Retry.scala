/**
  * Copyright 2015 Thomson Reuters
  *
  * Licensed under the Apache License, Version 2.0 (the “License”); you may not use this file except in compliance with the License.
  * You may obtain a copy of the License at
  *
  *   http://www.apache.org/licenses/LICENSE-2.0
  *
  * Unless required by applicable law or agreed to in writing, software distributed under the License is distributed on
  * an “AS IS” BASIS, WITHOUT WARRANTIES OR CONDITIONS OF ANY KIND, either express or implied.
  *
  * See the License for the specific language governing permissions and
  * limitations under the License.
  */
package cmwell.tools.data.utils.akka

import akka.actor.ActorSystem
import akka.http.scaladsl.model.HttpEntity.{Chunked, LastChunk}
import akka.http.scaladsl.model.StatusCodes.{ClientError, ServerError}
import akka.http.scaladsl.model._
import akka.pattern._
import akka.stream._
import akka.stream.scaladsl._
import akka.util.ByteString
import cmwell.tools.data.utils.ArgsManipulations
import cmwell.tools.data.utils.ArgsManipulations.HttpAddress
import cmwell.tools.data.utils.akka.HeaderOps._
import cmwell.tools.data.utils.logging.{DataToolsLogging, LabelId}

import scala.collection.immutable
import scala.concurrent.duration._
import scala.concurrent.{ExecutionContext, Future}
import scala.util.{Failure, Success, Try}

object Retry extends DataToolsLogging with DataToolsConfig {

  /**
    * Sends HTTP requests containing `Seq[ByteString]` payload data and context of type `T`.
    *
    * When receiving a response with status=[[akka.http.scaladsl.model.StatusCodes.ServerError ServerError]],
    * the request is sent again after the given amount of time.
    *
    * When receiving a response with status=[[akka.http.scaladsl.model.StatusCodes.ClientError ClientError]],
    * the request is split to single ByteString elements and these requests are sent again.
    * If given payload contains only 1 element, the request if not being retried.
    *
    * @param delay delay time between retries of same request
    * @param parallelism number of concurrent requests to be sent
    * @param createRequest function for creating HTTP request from `Seq[ByteString]`
    * @param system actor system
    * @param mat materializer
    * @param ec execution context
    * @tparam T context type, element paired with each request
    * @return flow which sends (and retries) HTTP requests and returns Try of results paired with request data and context
    */
  def retryHttp[T](delay: FiniteDuration,
                   parallelism: Int,
                   baseUrl: String,
                   limit: Option[Int] = None)(
    createRequest: (Seq[ByteString]) => HttpRequest,
<<<<<<< HEAD
    responseBodyValidator: ByteString => Boolean = _ => true
  )(implicit system: ActorSystem,
    mat: Materializer,
    ec: ExecutionContext,
    label: Option[LabelId] = None) = {
=======
    responseValidator: (ByteString, Seq[HttpHeader]) => Try[Unit] = (_, _) => Success(Unit)
  )(implicit system: ActorSystem, mat: Materializer, ec: ExecutionContext, label: Option[LabelId] = None) = {
>>>>>>> e71c19aa

    val labelValue = label.map { case LabelId(id) => s"[$id]" }.getOrElse("")
    val toStrictTimeout = 30.seconds

    case class State(data: Seq[ByteString],
                     context: Option[T] = None,
                     response: Option[HttpResponse] = None,
                     count: Option[Int] = limit)

    def stringifyData(data: Seq[ByteString]) =
      concatByteStrings(data, ByteString(",")).utf8String

    def retryWith(
      state: State
    ): Option[immutable.Iterable[(Future[Seq[ByteString]], State)]] =
      state match {
        case State(data, _, Some(HttpResponse(s, h, e, _)), _)
            if s == StatusCodes.TooManyRequests =>
          // api garden quota error
          e.toStrict(toStrictTimeout)
            .map { strictEntity =>
              logger.error(
                s"$labelValue retry data: api garden mis-configured, call Yaniv to increase! host=${getHostname(
                  h
                )} status=$s entity=${strictEntity.data.utf8String} data=${concatByteStrings(data, endl).utf8String}"
              )
            }
            .onFailure {
              case err =>
                logger.error(
                  s"$labelValue api garden mis-configured, call Yaniv to increase! host=${getHostname(h)} status=$s cannot read entity",
                  err
                )
            }

          // schedule a retry to http stream
//        e.discardBytes()
          val future = after(delay, system.scheduler)(Future.successful(data))
          Some(immutable.Seq(future -> state))

        case State(data, _, Some(HttpResponse(s: ServerError, h, e, _)), _) =>
          // server error
          // special case: sparql-processor //todo: remove this in future
          if (e.toString contains "Fetching") {
            logger.warn(
              s"$labelValue will not schedule a retry on data ${concatByteStrings(data, endl).utf8String}"
            )
            e.discardBytes()
            None
          } else {
            e.discardBytes()

            // schedule a retry to http stream
            logger.warn(
              s"$labelValue server error: will retry again in $delay host=${getHostname(h)} status=$s entity=$e"
            )
            val future = after(delay, system.scheduler)(Future.successful(data))
            Some(immutable.Seq(future -> state))
          }

        case State(
            data,
            context,
            Some(HttpResponse(s: ClientError, h, e, _)),
            _
            ) =>
          // client error
          if (data.size > 1) {
            // before retry a request we should consume previous entity bytes
            e.withoutSizeLimit()
              .dataBytes
              .runFold(blank)(_ ++ _)
              .map { entityBytes =>
                logger.warn(
                  s"$labelValue client error: will retry again in $delay to send a single request, host=${getHostnameValue(
                    h
                  )} status=$s, entity=${entityBytes.utf8String}, request data=${stringifyData(data)}"
                )
                redLogger.error(
                  s"$labelValue client error: host=${getHostnameValue(h)} status=$s data=${stringifyData(data)} entity=${entityBytes.utf8String}"
                )
                badDataLogger.info(
                  s"$labelValue data=${concatByteStrings(data, endl).utf8String}"
                )
              }

            // failed to send a chunk of data, split to singles and retry
            Some(
              data
                .map(
                  dataElement =>
                    Future.successful(Seq(dataElement)) -> State(
                      Seq(dataElement),
                      context
                  )
                )
                .to[immutable.Iterable]
            )
          } else {
            e.toStrict(toStrictTimeout)
              .map { strictEntity =>
                logger.warn(
                  s"$labelValue client error: will not retry sending request, host=${getHostnameValue(
                    h
                  )} status=$s, entity=${strictEntity.data.utf8String}"
                )
                badDataLogger.info(
                  s"$labelValue data=${concatByteStrings(data, endl).utf8String}"
                )
              }
              .onFailure {
                case err =>
                  logger.warn(s"$labelValue client error: will retry again in $delay to send a single request, " +
                              s"host=${getHostnameValue(h)} status=$s, cannot read entity, request data=${stringifyData(data)}", err)
              }

            None // failed to send a single data element
          }

        case State(data, _, Some(HttpResponse(s, h, e, _)), _)
            if s.isSuccess() =>
          // content error
          logger.warn(
            s"$labelValue received $s but response body is not valid, will retry again in $delay host=${getHostnameValue(h)} data=${stringifyData(data)}"
          )
          val future = after(delay, system.scheduler)(Future.successful(data))
          Some(immutable.Seq(future -> state))

        case State(data, _, Some(HttpResponse(s, h, e, _)), count) =>
          redLogger.error(
            s"$labelValue error: host=${getHostnameValue(h)} status=$s entity=$e data=${stringifyData(data)}"
          )
          logger.warn(
            s"$labelValue error: host=${getHostnameValue(h)} status=$s data=${stringifyData(data)}"
          )

          count match {
            case Some(c) if c > 0 =>
              e.discardBytes()
              logger.warn(
                s"$labelValue received $s, count=$count will retry again in $delay host=${getHostnameValue(h)} data=${stringifyData(data)}"
              )
              val future =
                after(delay, system.scheduler)(Future.successful(data))
              Some(immutable.Seq(future -> state.copy(count = Some(c - 1))))
            case Some(0) =>
              logger.warn(
                s"$labelValue received $s, count=$count will not not retry sending request, host=${getHostnameValue(h)} data=${stringifyData(data)}"
              )
              badDataLogger.info(
                s"$labelValue data=${concatByteStrings(data, endl).utf8String}"
              )
              None
            case None =>
              e.discardBytes()
              logger.warn(
                s"$labelValue received $s, will retry again in $delay host=${getHostnameValue(h)} data=${stringifyData(data)}"
              )
              val future =
                after(delay, system.scheduler)(Future.successful(data))
              Some(immutable.Seq(future -> state))
          }

        case State(data, _, None, count) =>
          count match {
            case Some(c) if c > 0 =>
              logger.warn(
                s"$labelValue error: could not send http request, counter=$c will retry again in $delay data=${stringifyData(data)}"
              )
              val future =
                after(delay, system.scheduler)(Future.successful(data))
              Some(immutable.Seq(future -> state.copy(count = Some(c - 1))))
            case Some(0) =>
              logger.warn(
                s"$labelValue error: could not send http request, counter=0, will not retry sending request, data=${stringifyData(data)}"
              )
              badDataLogger.info(
                s"$labelValue data=${concatByteStrings(data, endl).utf8String}"
              )
              None
            case None =>
              logger.warn(
                s"$labelValue error: could not send http request, will retry again in $delay data=${stringifyData(data)}"
              )
              val future =
                after(delay, system.scheduler)(Future.successful(data))
              Some(immutable.Seq(future -> state))
          }
        case x =>
          logger.error(s"$labelValue unexpected message: $x")
          None
      }

//    val conn = Http().superPool[State]() // http connection flow
//    val conn = Http().newHostConnectionPool[State](host = baseUrl, port = port) // http connection flow
    val HttpAddress(protocol, host, port, uriPrefix) =
      ArgsManipulations.extractBaseUrl(baseUrl)
    val conn = HttpConnections.newHostConnectionPool[State](
      host,
      port,
      protocol
    ) // http connection flow
    val maxConnections =
      config.getInt("akka.http.host-connection-pool.max-connections")
    val httpPipelineSize =
      config.getInt("akka.http.host-connection-pool.pipelining-limit")
    val httpParallelism = maxConnections * httpPipelineSize

    val job = Flow[(Future[Seq[ByteString]], State)]
      .mapAsyncUnordered(httpParallelism) {
        case (data, state) => data.map(_ -> state)
      } // used for delay between executions
      .map { case (data, state) => createRequest(data) -> state }
      .via(conn)
      .mapAsyncUnordered(httpParallelism) {
        case (response @ Success(HttpResponse(s, _, e, _)), state)
            if !s.isSuccess() =>
          // consume HTTP response bytes
          e.discardBytes()

          Future.successful(
            Failure(new Exception(s"status is not success ($s) $e")) -> state.copy(response = response.toOption)
          )
<<<<<<< HEAD

        case (response @ Success(res @ HttpResponse(s, _, e, _)), state) =>
          // consume HTTP response bytes and later pack them in fake response
          val responseAndState = e
            .withoutSizeLimit()
            .dataBytes
            .runFold(blank)(_ ++ _)
            .map { dataBytes =>
              val isValidBody = responseBodyValidator(dataBytes)
=======
>>>>>>> e71c19aa

        case (response @ Success(res @ HttpResponse(s, headers, e, _)), state) =>
          // consume HTTP response bytes and later pack them in fake response
          val responseAndState = (e match {
            case chunkedEntity: Chunked => {
              chunkedEntity.chunks.runFold[(ByteString, Option[Seq[HttpHeader]])]((ByteString.empty, None)) {
                case (accumulatedEntity, chunk: LastChunk) =>
                  (accumulatedEntity._1 ++ chunk.data, Option(chunk.trailer))
                case (accumulatedEntity, chunk) => (accumulatedEntity._1 ++ chunk.data, None)
              }
            }
            case entity: HttpEntity => {
              entity.withoutSizeLimit.dataBytes.runFold(blank)(_ ++ _).map(_ -> None)
            }
          }).map {
            case (entityBytes, trailerHeaders) =>
              val combinedHeaders = trailerHeaders.fold(headers)(headers ++ _)

              responseValidator(entityBytes, combinedHeaders) match {
                case Success(_) =>
                  Success(res.copy(entity = entityBytes, headers = combinedHeaders)) -> state.copy(
                    response = response.toOption
                  )
                case Failure(err) => Failure(err) -> state.copy(response = response.toOption)
              }
          }

          responseAndState.recover {
            case err =>
              logger.error(
                s"$labelValue error in consuming data bytes from response, paths=${stringifyData(state.data)}, err=$err",
                err
              )
              Failure(err) -> state.copy(response = response.toOption)
          }

        case (res @ Failure(err), state) =>
          logger.error(s"$labelValue received failure", err);
          Future.successful(res -> state)

        case (x, state) =>
          logger.error(s"$labelValue unexpected message: $x")
          Future.successful(
            Failure(new Exception("unexpected message")) -> state
          )
      }

    Flow[(Seq[ByteString], Option[T])]
      .map {
        case (data, context) =>
          Future.successful(data) -> State(data = data, context = context)
      }
      .via(GoodRetry.concat(Long.MaxValue, job)(retryWith))
      .map { case (result, state) => (result, state.data, state.context) }
  }
}<|MERGE_RESOLUTION|>--- conflicted
+++ resolved
@@ -57,17 +57,12 @@
                    parallelism: Int,
                    baseUrl: String,
                    limit: Option[Int] = None)(
-    createRequest: (Seq[ByteString]) => HttpRequest,
-<<<<<<< HEAD
-    responseBodyValidator: ByteString => Boolean = _ => true
-  )(implicit system: ActorSystem,
-    mat: Materializer,
-    ec: ExecutionContext,
-    label: Option[LabelId] = None) = {
-=======
-    responseValidator: (ByteString, Seq[HttpHeader]) => Try[Unit] = (_, _) => Success(Unit)
-  )(implicit system: ActorSystem, mat: Materializer, ec: ExecutionContext, label: Option[LabelId] = None) = {
->>>>>>> e71c19aa
+                   createRequest: (Seq[ByteString]) => HttpRequest,
+                   responseBodyValidator: ByteString => Boolean = _ => true)(
+                   implicit system: ActorSystem,
+                   mat: Materializer,
+                   ec: ExecutionContext,
+                   label: Option[LabelId] = None) = {
 
     val labelValue = label.map { case LabelId(id) => s"[$id]" }.getOrElse("")
     val toStrictTimeout = 30.seconds
@@ -287,23 +282,7 @@
             if !s.isSuccess() =>
           // consume HTTP response bytes
           e.discardBytes()
-
-          Future.successful(
-            Failure(new Exception(s"status is not success ($s) $e")) -> state.copy(response = response.toOption)
-          )
-<<<<<<< HEAD
-
-        case (response @ Success(res @ HttpResponse(s, _, e, _)), state) =>
-          // consume HTTP response bytes and later pack them in fake response
-          val responseAndState = e
-            .withoutSizeLimit()
-            .dataBytes
-            .runFold(blank)(_ ++ _)
-            .map { dataBytes =>
-              val isValidBody = responseBodyValidator(dataBytes)
-=======
->>>>>>> e71c19aa
-
+          Future.successful(Failure(new Exception(s"status is not success ($s) $e")) -> state.copy(response = response.toOption))
         case (response @ Success(res @ HttpResponse(s, headers, e, _)), state) =>
           // consume HTTP response bytes and later pack them in fake response
           val responseAndState = (e match {
