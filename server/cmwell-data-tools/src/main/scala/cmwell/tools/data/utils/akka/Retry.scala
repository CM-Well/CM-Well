/**
  * Copyright 2015 Thomson Reuters
  *
  * Licensed under the Apache License, Version 2.0 (the “License”); you may not use this file except in compliance with the License.
  * You may obtain a copy of the License at
  *
  *   http://www.apache.org/licenses/LICENSE-2.0
  *
  * Unless required by applicable law or agreed to in writing, software distributed under the License is distributed on
  * an “AS IS” BASIS, WITHOUT WARRANTIES OR CONDITIONS OF ANY KIND, either express or implied.
  *
  * See the License for the specific language governing permissions and
  * limitations under the License.
  */
package cmwell.tools.data.utils.akka

import akka.actor.ActorSystem
import akka.http.scaladsl.model.HttpEntity.{Chunked, LastChunk}
import akka.http.scaladsl.model.StatusCodes.{ClientError, ServerError}
import akka.http.scaladsl.model._
import akka.pattern._
import akka.stream._
import akka.stream.scaladsl._
import akka.util.ByteString
import cmwell.tools.data.utils.ArgsManipulations
import cmwell.tools.data.utils.ArgsManipulations.HttpAddress
import cmwell.tools.data.utils.akka.HeaderOps._
import cmwell.tools.data.utils.logging.{DataToolsLogging, LabelId}
import cmwell.util.akka.http.HttpZipDecoder

import scala.collection.immutable
import scala.concurrent.duration._
import scala.concurrent.{ExecutionContext, Future}
import scala.util.{Failure, Success, Try}

object Retry extends DataToolsLogging with DataToolsConfig {

  /**
    * Sends HTTP requests containing `Seq[ByteString]` payload data and context of type `T`.
    *
    * When receiving a response with status=[[akka.http.scaladsl.model.StatusCodes.ServerError ServerError]],
    * the request is sent again after the given amount of time.
    *
    * When receiving a response with status=[[akka.http.scaladsl.model.StatusCodes.ClientError ClientError]],
    * the request is split to single ByteString elements and these requests are sent again.
    * If given payload contains only 1 element, the request if not being retried.
    *
    * @param delay delay time between retries of same request
    * @param parallelism number of concurrent requests to be sent
    * @param createRequest function for creating HTTP request from `Seq[ByteString]`
    * @param system actor system
    * @param mat materializer
    * @param ec execution context
    * @tparam T context type, element paired with each request
    * @return flow which sends (and retries) HTTP requests and returns Try of results paired with request data and context
    */
<<<<<<< HEAD
  def retryHttp[T](delay: FiniteDuration,
                   parallelism: Int,
                   baseUrl: String,
                   limit: Option[Int] = None)
                  (createRequest: (Seq[ByteString]) => HttpRequest,
                   responseValidator: (ByteString, Seq[HttpHeader]) => Try[Unit] = (_,_) => Success(Unit))
                  (implicit system: ActorSystem, mat: Materializer, ec: ExecutionContext, label: Option[LabelId] = None) = {

    val labelValue = label.map{case LabelId(id) => s"[$id]"}.getOrElse("")
    val toStrictTimeout = 30.seconds
=======
  def retryHttp[T](delay: FiniteDuration, parallelism: Int, baseUrl: String, limit: Option[Int] = None)(
    createRequest: (Seq[ByteString]) => HttpRequest,
    responseBodyValidator: ByteString => Boolean = _ => true
  )(implicit system: ActorSystem, mat: Materializer, ec: ExecutionContext, label: Option[LabelId] = None) = {
>>>>>>> 05f5ae75

    val labelValue = label.map { case LabelId(id) => s"[$id]" }.getOrElse("")
    val toStrictTimeout = 30.seconds

    case class State(data: Seq[ByteString],
                     context: Option[T] = None,
                     response: Option[HttpResponse] = None,
                     count: Option[Int] = limit)

    def stringifyData(data: Seq[ByteString]) =
      concatByteStrings(data, ByteString(",")).utf8String

    def retryWith(
      state: State
    ): Option[immutable.Iterable[(Future[Seq[ByteString]], State)]] =
      state match {
        case State(data, _, Some(HttpResponse(s, h, e, _)), _) if s == StatusCodes.TooManyRequests =>
          // api garden quota error
          e.toStrict(toStrictTimeout)
            .map { strictEntity =>
              logger.error(
                s"$labelValue retry data: api garden mis-configured, call Yaniv to increase! host=${getHostname(
                  h
                )} status=$s entity=${strictEntity.data.utf8String} data=${concatByteStrings(data, endl).utf8String}"
              )
            }
            .onFailure {
              case err =>
                logger.error(
                  s"$labelValue api garden mis-configured, call Yaniv to increase! host=${getHostname(h)} status=$s cannot read entity",
                  err
                )
            }

          // schedule a retry to http stream
//        e.discardBytes()
          val future = after(delay, system.scheduler)(Future.successful(data))
          Some(immutable.Seq(future -> state))

        case State(data, _, Some(HttpResponse(s: ServerError, h, e, _)), _) =>
          // server error
          // special case: sparql-processor //todo: remove this in future
          if (e.toString contains "Fetching") {
            logger.warn(
              s"$labelValue will not schedule a retry on data ${concatByteStrings(data, endl).utf8String}"
            )
            e.discardBytes()
            None
          } else {
            e.discardBytes()

            // schedule a retry to http stream
            logger.warn(
              s"$labelValue server error: will retry again in $delay host=${getHostname(h)} status=$s entity=$e"
            )
            val future = after(delay, system.scheduler)(Future.successful(data))
            Some(immutable.Seq(future -> state))
          }

        case State(data, context, Some(HttpResponse(s: ClientError, h, e, _)), _) =>
          // client error
          if (data.size > 1) {
            // before retry a request we should consume previous entity bytes
            e.withoutSizeLimit()
              .dataBytes
              .runFold(blank)(_ ++ _)
              .map { entityBytes =>
                logger.warn(
                  s"$labelValue client error: will retry again in $delay to send a single request, host=${getHostnameValue(
                    h
                  )} status=$s, entity=${entityBytes.utf8String}, request data=${stringifyData(data)}"
                )
                redLogger.error(
                  s"$labelValue client error: host=${getHostnameValue(h)} status=$s data=${stringifyData(data)} entity=${entityBytes.utf8String}"
                )
                badDataLogger.info(
                  s"$labelValue data=${concatByteStrings(data, endl).utf8String}"
                )
              }

            // failed to send a chunk of data, split to singles and retry
            Some(
              data
                .map(
                  dataElement =>
                    Future
                      .successful(Seq(dataElement)) -> State(Seq(dataElement), context)
                )
                .to[immutable.Iterable]
            )
          } else {
            e.toStrict(toStrictTimeout)
              .map { strictEntity =>
                logger.warn(
                  s"$labelValue client error: will not retry sending request, host=${getHostnameValue(
                    h
                  )} status=$s, entity=${strictEntity.data.utf8String}"
                )
                badDataLogger.info(
                  s"$labelValue data=${concatByteStrings(data, endl).utf8String}"
                )
              }
              .onFailure {
                case err =>
                  logger.warn(
                    s"$labelValue client error: will retry again in $delay to send a single request, host=${getHostnameValue(
                      h
                    )} status=$s, cannot read entity, request data=${stringifyData(data)}",
                    err
                  )
              }

            None // failed to send a single data element
          }

        case State(data, _, Some(HttpResponse(s, h, e, _)), _) if s.isSuccess() =>
          // content error
          logger.warn(
            s"$labelValue received $s but response body is not valid, will retry again in $delay host=${getHostnameValue(h)} data=${stringifyData(data)}"
          )
          val future = after(delay, system.scheduler)(Future.successful(data))
          Some(immutable.Seq(future -> state))

        case State(data, _, Some(HttpResponse(s, h, e, _)), count) =>
          redLogger.error(
            s"$labelValue error: host=${getHostnameValue(h)} status=$s entity=$e data=${stringifyData(data)}"
          )
          logger.warn(
            s"$labelValue error: host=${getHostnameValue(h)} status=$s data=${stringifyData(data)}"
          )

          count match {
            case Some(c) if c > 0 =>
              e.discardBytes()
              logger.warn(
                s"$labelValue received $s, count=$count will retry again in $delay host=${getHostnameValue(h)} data=${stringifyData(data)}"
              )
              val future =
                after(delay, system.scheduler)(Future.successful(data))
              Some(immutable.Seq(future -> state.copy(count = Some(c - 1))))
            case Some(0) =>
              logger.warn(
                s"$labelValue received $s, count=$count will not not retry sending request, host=${getHostnameValue(h)} data=${stringifyData(data)}"
              )
              badDataLogger.info(
                s"$labelValue data=${concatByteStrings(data, endl).utf8String}"
              )
              None
            case None =>
              e.discardBytes()
              logger.warn(
                s"$labelValue received $s, will retry again in $delay host=${getHostnameValue(h)} data=${stringifyData(data)}"
              )
              val future =
                after(delay, system.scheduler)(Future.successful(data))
              Some(immutable.Seq(future -> state))
          }

        case State(data, _, None, count) =>
          count match {
            case Some(c) if c > 0 =>
              logger.warn(
                s"$labelValue error: could not send http request, counter=$c will retry again in $delay data=${stringifyData(data)}"
              )
              val future =
                after(delay, system.scheduler)(Future.successful(data))
              Some(immutable.Seq(future -> state.copy(count = Some(c - 1))))
            case Some(0) =>
              logger.warn(
                s"$labelValue error: could not send http request, counter=0, will not retry sending request, data=${stringifyData(data)}"
              )
              badDataLogger.info(
                s"$labelValue data=${concatByteStrings(data, endl).utf8String}"
              )
              None
            case None =>
              logger.warn(
                s"$labelValue error: could not send http request, will retry again in $delay data=${stringifyData(data)}"
              )
              val future =
                after(delay, system.scheduler)(Future.successful(data))
              Some(immutable.Seq(future -> state))
          }
        case x =>
          logger.error(s"$labelValue unexpected message: $x")
          None
      }

//    val conn = Http().superPool[State]() // http connection flow
//    val conn = Http().newHostConnectionPool[State](host = baseUrl, port = port) // http connection flow
    val HttpAddress(protocol, host, port, uriPrefix) =
      ArgsManipulations.extractBaseUrl(baseUrl)
    val conn = HttpConnections.newHostConnectionPool[State](
      host,
      port,
      protocol
    ) // http connection flow
    val maxConnections =
      config.getInt("akka.http.host-connection-pool.max-connections")
    val httpPipelineSize =
      config.getInt("akka.http.host-connection-pool.pipelining-limit")
    val httpParallelism = maxConnections * httpPipelineSize


    val job = Flow[(Future[Seq[ByteString]], State)]
      .mapAsyncUnordered(httpParallelism) {
        case (data, state) => data.map(_ -> state)
      } // used for delay between executions
      .map { case (data, state) => createRequest(data) -> state }
      .via(conn)
      .map {
        case (tryResponse, state) =>
          tryResponse.map(HttpZipDecoder.decodeResponse) -> state
      }
      .mapAsyncUnordered(httpParallelism) {
        case (response @ Success(HttpResponse(s, _, e, _)), state) if !s.isSuccess() =>
          // consume HTTP response bytes
          e.discardBytes()
<<<<<<< HEAD
          Future.successful(Failure(new Exception(s"status is not success ($s) $e")) -> state.copy(response = response.toOption))

        case (response@Success(res@HttpResponse(s, headers, e, _)), state) =>
          // consume HTTP response bytes and later pack them in fake response
          val responseAndState = (e match {
            case chunkedEntity:Chunked => {
              chunkedEntity.chunks.runFold[ (ByteString,Option[Seq[HttpHeader]]) ]((ByteString.empty,None)) {
                case (accumulatedEntity, chunk: LastChunk) => (accumulatedEntity._1 ++ chunk.data, Option(chunk.trailer))
                case (accumulatedEntity, chunk) => (accumulatedEntity._1 ++ chunk.data, None)
=======
          Future.successful(
            Failure(new Exception(s"status is not success ($s) $e")) -> state
              .copy(response = response.toOption)
          )
        case (response @ Success(res @ HttpResponse(s, _, e, _)), state) =>
          // consume HTTP response bytes and later pack them in fake response
          val responseAndState = e
            .withoutSizeLimit()
            .dataBytes
            .runFold(blank)(_ ++ _)
            .map { dataBytes =>
              val isValidBody = responseBodyValidator(dataBytes)

              if (isValidBody) {
                Success(res.copy(entity = dataBytes)) -> state.copy(
                  response = response.toOption
                )
              } else {
                Failure(new Exception("response body is not valid")) -> state
                  .copy(response = response.toOption)
>>>>>>> 05f5ae75
              }
            }
            case entity:HttpEntity => {
              entity.withoutSizeLimit.dataBytes.runFold(blank)(_ ++ _).map (_ -> None)
            }
          }).map {
            case (entityBytes, trailerHeaders) =>

              val combinedHeaders = trailerHeaders.fold(headers)(headers ++ _)

              responseValidator(entityBytes, combinedHeaders) match {
                case Success(_) => Success(res.copy(entity = entityBytes, headers=combinedHeaders)) -> state.copy(response = response.toOption)
                case Failure(err) => Failure(err) -> state.copy(response = response.toOption)
              }
          }

          responseAndState.recover {
            case err =>
              logger.error(
                s"$labelValue error in consuming data bytes from response, paths=${stringifyData(state.data)}, err=$err",
                err
              )
              Failure(err) -> state.copy(response = response.toOption)
          }

        case (res @ Failure(err), state) =>
          logger.error(s"$labelValue received failure", err);
          Future.successful(res -> state)

        case (x, state) =>
          logger.error(s"$labelValue unexpected message: $x")
          Future.successful(
            Failure(new Exception("unexpected message")) -> state
          )
      }

    Flow[(Seq[ByteString], Option[T])]
      .map {
        case (data, context) =>
          Future.successful(data) -> State(data = data, context = context)
      }
      .via(GoodRetry.concat(Long.MaxValue, job)(retryWith))
      .map { case (result, state) => (result, state.data, state.context) }
  }
}<|MERGE_RESOLUTION|>--- conflicted
+++ resolved
@@ -54,23 +54,11 @@
     * @tparam T context type, element paired with each request
     * @return flow which sends (and retries) HTTP requests and returns Try of results paired with request data and context
     */
-<<<<<<< HEAD
-  def retryHttp[T](delay: FiniteDuration,
-                   parallelism: Int,
-                   baseUrl: String,
-                   limit: Option[Int] = None)
-                  (createRequest: (Seq[ByteString]) => HttpRequest,
-                   responseValidator: (ByteString, Seq[HttpHeader]) => Try[Unit] = (_,_) => Success(Unit))
-                  (implicit system: ActorSystem, mat: Materializer, ec: ExecutionContext, label: Option[LabelId] = None) = {
-
-    val labelValue = label.map{case LabelId(id) => s"[$id]"}.getOrElse("")
-    val toStrictTimeout = 30.seconds
-=======
+
   def retryHttp[T](delay: FiniteDuration, parallelism: Int, baseUrl: String, limit: Option[Int] = None)(
     createRequest: (Seq[ByteString]) => HttpRequest,
-    responseBodyValidator: ByteString => Boolean = _ => true
+    responseValidator: (ByteString, Seq[HttpHeader]) => Try[Unit] = (_,_) => Success(Unit)
   )(implicit system: ActorSystem, mat: Materializer, ec: ExecutionContext, label: Option[LabelId] = None) = {
->>>>>>> 05f5ae75
 
     val labelValue = label.map { case LabelId(id) => s"[$id]" }.getOrElse("")
     val toStrictTimeout = 30.seconds
@@ -289,7 +277,7 @@
         case (response @ Success(HttpResponse(s, _, e, _)), state) if !s.isSuccess() =>
           // consume HTTP response bytes
           e.discardBytes()
-<<<<<<< HEAD
+
           Future.successful(Failure(new Exception(s"status is not success ($s) $e")) -> state.copy(response = response.toOption))
 
         case (response@Success(res@HttpResponse(s, headers, e, _)), state) =>
@@ -299,28 +287,6 @@
               chunkedEntity.chunks.runFold[ (ByteString,Option[Seq[HttpHeader]]) ]((ByteString.empty,None)) {
                 case (accumulatedEntity, chunk: LastChunk) => (accumulatedEntity._1 ++ chunk.data, Option(chunk.trailer))
                 case (accumulatedEntity, chunk) => (accumulatedEntity._1 ++ chunk.data, None)
-=======
-          Future.successful(
-            Failure(new Exception(s"status is not success ($s) $e")) -> state
-              .copy(response = response.toOption)
-          )
-        case (response @ Success(res @ HttpResponse(s, _, e, _)), state) =>
-          // consume HTTP response bytes and later pack them in fake response
-          val responseAndState = e
-            .withoutSizeLimit()
-            .dataBytes
-            .runFold(blank)(_ ++ _)
-            .map { dataBytes =>
-              val isValidBody = responseBodyValidator(dataBytes)
-
-              if (isValidBody) {
-                Success(res.copy(entity = dataBytes)) -> state.copy(
-                  response = response.toOption
-                )
-              } else {
-                Failure(new Exception("response body is not valid")) -> state
-                  .copy(response = response.toOption)
->>>>>>> 05f5ae75
               }
             }
             case entity:HttpEntity => {
