/**
  * Copyright 2015 Thomson Reuters
  *
  * Licensed under the Apache License, Version 2.0 (the “License”); you may not use this file except in compliance with the License.
  * You may obtain a copy of the License at
  *
  *   http://www.apache.org/licenses/LICENSE-2.0
  *
  * Unless required by applicable law or agreed to in writing, software distributed under the License is distributed on
  * an “AS IS” BASIS, WITHOUT WARRANTIES OR CONDITIONS OF ANY KIND, either express or implied.
  *
  * See the License for the specific language governing permissions and
  * limitations under the License.
  */
package cmwell.tools.data.utils.akka

import akka.actor.ActorSystem
import akka.http.scaladsl.model.HttpEntity.{Chunked, LastChunk}
import akka.http.scaladsl.model.StatusCodes.{ClientError, ServerError}
import akka.http.scaladsl.model._
import akka.pattern._
import akka.stream._
import akka.stream.scaladsl._
import akka.util.ByteString
import cmwell.tools.data.utils.ArgsManipulations
import cmwell.tools.data.utils.ArgsManipulations.HttpAddress
import cmwell.tools.data.utils.akka.HeaderOps._
import cmwell.tools.data.utils.logging.{DataToolsLogging, LabelId}
import cmwell.util.akka.http.HttpZipDecoder

import scala.collection.immutable
import scala.concurrent.duration._
import scala.concurrent.{ExecutionContext, Future}
import scala.util.{Failure, Success, Try}
import scala.language.implicitConversions

import scala.reflect.runtime.universe._


object Retry extends DataToolsLogging with DataToolsConfig {

  /**
    * Sends HTTP requests containing `Seq[ByteString]` payload data and context of type `T`.
    *
    * When receiving a response with status=[[akka.http.scaladsl.model.StatusCodes.ServerError ServerError]],
    * the request is sent again after the given amount of time.
    *
    * When receiving a response with status=[[akka.http.scaladsl.model.StatusCodes.ClientError ClientError]],
    * the request is split to single ByteString elements and these requests are sent again.
    * If given payload contains only 1 element, the request if not being retried.
    *
    * @param delay delay time between retries of same request
    * @param parallelism number of concurrent requests to be sent
    * @param createRequest function for creating HTTP request from `Seq[ByteString]`
    * @param system actor system
    * @param mat materializer
    * @param ec execution context
    * @tparam T context type, element paired with each request
    * @return flow which sends (and retries) HTTP requests and returns Try of results paired with request data and context
    */
  def retryHttp[T,S : TypeTag](delay: FiniteDuration,
                   parallelism: Int,
                   baseUrl: String,
                   limit: Option[Int] = None,
                   delayFactor : Double = 1)(
                   createRequest: (Seq[ByteString], Map[String,String]) => HttpRequest,
                   responseValidator: (ByteString, Seq[HttpHeader]) => Try[Unit] = (_, _) => Success(Unit))(
                   implicit system: ActorSystem,
                   mat: Materializer,
                   ec: ExecutionContext,
                   label: Option[LabelId] = None) = {

    implicit def asFiniteDuration(d: Duration) = scala.concurrent.duration.Duration.fromNanos(d.toNanos);

    val labelValue = label.map { case LabelId(id) => s"[$id]" }.getOrElse("")
    val toStrictTimeout = 30.seconds

    def headerString(header: HttpHeader): String = header.name + ":" + header.value

    def headersString(headers: Seq[HttpHeader]): String = headers.map(headerString).mkString("[", ",", "]")

    def delayWithFactor(delayFactor: Double, countRemaining: Int, initialDelay: FiniteDuration, retryLimit : Int)  = {
      val isFirstIteration = countRemaining==retryLimit
      if ((delayFactor > 0) && !isFirstIteration) delay * delayFactor else delay
    }

    case class State(data: Seq[ByteString],
                     vars: Map[String,String] = Map(),
                     context: Option[T] = None,
                     response: Option[HttpResponse] = None,
                     count: Option[Int] = limit,
                     delay: FiniteDuration = delay)

    def stringifyData(data: Seq[ByteString]) =
      concatByteStrings(data, ByteString(",")).utf8String

    def retryWith(
      state: State
    ): Option[immutable.Iterable[(Future[Seq[ByteString]], State)]] =
      state match {
        case State(data, _, _, Some(HttpResponse(s, h, e, _)), _, _)
            if s == StatusCodes.TooManyRequests =>
          // api garden quota error
          e.toStrict(toStrictTimeout)
            .map { strictEntity =>
              logger.error(
                s"$labelValue retry data: api garden mis-configured, call Yaniv to increase! host=${getHostname(
                  h
                )} status=$s entity=${strictEntity.data.utf8String} data=${concatByteStrings(data, endl).utf8String}"
              )
            }
            .onFailure {
              case err =>
                logger.error(
                  s"$labelValue api garden mis-configured, call Yaniv to increase! host=${getHostname(h)} status=$s cannot read entity",
                  err
                )
            }

          // schedule a retry to http stream
//        e.discardBytes()
          val future = after(delay, system.scheduler)(Future.successful(data))
          Some(immutable.Seq(future -> state))

<<<<<<< HEAD
        case State(data, context, Some(res@HttpResponse(s: ServerError, h, e, _)), count, iterationDelay) =>
=======
        case State(data, _, _, Some(res@HttpResponse(s: ServerError, h, e, _)), count, iterationDelay) =>
>>>>>>> 359d2a7b

          val errorID = res.##

          if (data.size > 1) {
            // before retry a request we should consume previous entity bytes
            e.withoutSizeLimit()
              .dataBytes
              .runFold(blank)(_ ++ _)
              .map { entityBytes =>

                logger.warn(s"[$errorID] server error. Body of response: ${entityBytes.utf8String}, headers: ${headersString(h)}")

                logger.warn(
                  s"$labelValue server error:  will retry again in $delay to send a single request, host=${getHostnameValue(
                    h
                  )} status=$s, entity=${entityBytes.utf8String}, request data=${stringifyData(data)}"
                )
                redLogger.error(
                  s"$labelValue server error: host=${getHostnameValue(h)} status=$s data=${stringifyData(data)} entity=${entityBytes.utf8String}"
                )
                badDataLogger.info(
                  s"$labelValue data=${concatByteStrings(data, endl).utf8String}"
                )
              }

            // failed to send a chunk of data, split to singles and retry
            Some(
              data
                .map(
                  dataElement =>
                    Future.successful(Seq(dataElement)) -> State(
                      Seq(dataElement),
                      context
                    )
                )
                .to[immutable.Iterable]
            )

          }
          else {

            // server error
            // special case: sparql-processor //todo: remove this in future
            if (e.toString contains "Fetching") {
              logger.warn(
                s"$labelValue will not schedule a retry on data ${concatByteStrings(data, endl).utf8String}"
              )

              None
            } else {
              count match {
                case Some(c) if c > 0 =>

                  val retryBackoff = delayWithFactor(delayFactor,c,iterationDelay,limit.getOrElse(3))

                  logger.debug(
                    s"$labelValue server error - received $s, count=$count will retry again in $retryBackoff" +
                      s" host=${getHostnameValue(h)} data=${stringifyData(data)}, "
                  )

                  val future =
                    after(retryBackoff, system.scheduler)(Future.successful(data))
                  Some(immutable.Seq(future -> state.copy(count = Some(c - 1), delay=retryBackoff)))
                case Some(0) =>
                  logger.warn(
                    s"$labelValue server error - received $s, count=$count will not not retry sending request," +
                      s" host=${getHostnameValue(h)} data=${stringifyData(data)}"
                  )
                  badDataLogger.info(
                    s"$labelValue data=${concatByteStrings(data, endl).utf8String}"
                  )
                  None
                case None =>

                  logger.warn(
                    s"$labelValue server error - received $s. host=${getHostnameValue(h)} data=${stringifyData(data)}. Will try again in ${delay}"
                  )

                  val future = after(delay, system.scheduler)(Future.successful(data))
                  Some(immutable.Seq(future -> state))
              }
            }
          }

        case State(
            data,
            vars,
            context,
            Some(HttpResponse(s: ClientError, h, e, _)),
            _, _
            ) =>
          // client error
          if (data.size > 1) {
            // before retry a request we should consume previous entity bytes
            e.withoutSizeLimit()
              .dataBytes
              .runFold(blank)(_ ++ _)
              .map { entityBytes =>
                logger.warn(
                  s"$labelValue client error: will retry again in $delay to send a single request, host=${getHostnameValue(
                    h
                  )} status=$s, entity=${entityBytes.utf8String}, request data=${stringifyData(data)}"
                )
                redLogger.error(
                  s"$labelValue client error: host=${getHostnameValue(h)} status=$s data=${stringifyData(data)} entity=${entityBytes.utf8String}"
                )
                badDataLogger.info(
                  s"$labelValue data=${concatByteStrings(data, endl).utf8String}"
                )
              }

            // failed to send a chunk of data, split to singles and retry
            Some(
              data
                .map(
                  dataElement =>
                    Future.successful(Seq(dataElement)) -> State(
                      Seq(dataElement),
                      vars,
                      context
                  )
                )
                .to[immutable.Iterable]
            )
          } else {
            e.toStrict(toStrictTimeout)
              .map { strictEntity =>
                logger.warn(
                  s"$labelValue client error: will not retry sending request, host=${getHostnameValue(
                    h
                  )} status=$s, entity=${strictEntity.data.utf8String}"
                )
                badDataLogger.info(
                  s"$labelValue data=${concatByteStrings(data, endl).utf8String}"
                )
              }
              .onFailure {
                case err =>
                  logger.warn(s"$labelValue client error: will retry again in $delay to send a single request, " +
                              s"host=${getHostnameValue(h)} status=$s, cannot read entity, request data=${stringifyData(data)}", err)
              }

            None // failed to send a single data element
          }

        case State(data, _, _, Some(HttpResponse(s, h, e, _)), count, _) =>

          redLogger.error(
            s"$labelValue error: host=${getHostnameValue(h)} status=$s entity=$e data=${stringifyData(data)}"
          )

          s.isSuccess match {
            case true =>
              // 200 OK, but errors response validator returned false
              logger.warn(s"$labelValue received $s but response body is not valid. " +
                s"host=${getHostnameValue(h)} data=${stringifyData(data)}")
            case _ => logger.warn(s"$labelValue error: host=${getHostnameValue(h)}" +
                s" status=$s data=${stringifyData(data)}")
          }

          count match {
            case Some(c) if c > 0 =>
              e.discardBytes()
              logger.debug(
                s"$labelValue received $s, count=$count will retry again in $delay host=${getHostnameValue(h)} data=${stringifyData(data)}"
              )
              val future =
                after(delay, system.scheduler)(Future.successful(data))
              Some(immutable.Seq(future -> state.copy(count = Some(c - 1))))
            case Some(0) =>
              logger.warn(
                s"$labelValue received $s, count=$count will not not retry sending request, host=${getHostnameValue(h)} data=${stringifyData(data)}"
              )
              badDataLogger.info(
                s"$labelValue data=${concatByteStrings(data, endl).utf8String}"
              )
              None
            case None =>
              e.discardBytes()
              logger.warn(
                s"$labelValue received $s, will retry again in $delay host=${getHostnameValue(h)} data=${stringifyData(data)}"
              )
              val future =
                after(delay, system.scheduler)(Future.successful(data))
              Some(immutable.Seq(future -> state))
          }

        case State(data, _, _, None, count, _) =>
          count match {
            case Some(c) if c > 0 =>
              if(state.data.size > 1) {

                logger.warn(
                  s"$labelValue error: could not send http request with multiple data. Splitting data to individual requests. data=${stringifyData(data)}"
                )

                // Failed to send a chunk of data, split to singles and retry

                Some(
                  data
                    .map(
                      dataElement =>
                        Future.successful(Seq(dataElement)) -> State(
                          Seq(dataElement),
                          state.context
                        )
                    )
                    .to[immutable.Iterable]
                )
              }

              else{

                logger.warn(
                  s"$labelValue error: could not send http request, counter=$c will retry again in $delay data=${stringifyData(data)}"
                )

                val future = after(delay, system.scheduler)(Future.successful(data))
                Some(immutable.Seq(future -> state.copy(count = Some(c - 1))))
              }
            case Some(0) =>
              logger.warn(
                s"$labelValue error: could not send http request, counter=0, will not retry sending request, data=${stringifyData(data)}"
              )
              badDataLogger.info(
                s"$labelValue data=${concatByteStrings(data, endl).utf8String}"
              )
              None
            case None =>
              logger.warn(
                s"$labelValue error: could not send http request, will retry again in $delay data=${stringifyData(data)}"
              )
              val future =
                after(delay, system.scheduler)(Future.successful(data))
              Some(immutable.Seq(future -> state))
          }
        case x =>
          logger.error(s"$labelValue unexpected message: $x")
          None
      }

//    val conn = Http().superPool[State]() // http connection flow
//    val conn = Http().newHostConnectionPool[State](host = baseUrl, port = port) // http connection flow
    val HttpAddress(protocol, host, port, uriPrefix) =
      ArgsManipulations.extractBaseUrl(baseUrl)
    val conn = HttpConnections.newHostConnectionPool[State](
      host,
      port,
      protocol
    ) // http connection flow
    val maxConnections =
      config.getInt("akka.http.host-connection-pool.max-connections")
    val httpPipelineSize =
      config.getInt("akka.http.host-connection-pool.pipelining-limit")
    val httpParallelism = maxConnections * httpPipelineSize

    val job = Flow[(Future[Seq[ByteString]], State)]
      .mapAsyncUnordered(httpParallelism) {
        case (data, state) => data.map(_ -> state)
      } // used for delay between executions
      .map { case (data, state) => createRequest(data, state.vars) -> state }
      .via(conn).map {
        case (tryResponse, state) =>
          tryResponse.map(HttpZipDecoder.decodeResponse) -> state
      }
      .mapAsyncUnordered(httpParallelism) {
        case (response @ Success(HttpResponse(s, _, e, _)), state)
            if !s.isSuccess() =>
          // consume HTTP response bytes
          e.discardBytes()
          logger.error(s"$labelValue status is not success ($s) $e")
          Future.successful(Failure(new Exception(s"status is not success ($s) $e")) -> state.copy(response = response.toOption))
        case (response @ Success(res @ HttpResponse(s, headers, e, _)), state) =>
          // consume HTTP response bytes and later pack them in fake response
          val responseAndState = (e match {
            case chunkedEntity: Chunked => {
              chunkedEntity.chunks.runFold[(ByteString, Option[Seq[HttpHeader]])]((ByteString.empty, None)) {
                case (accumulatedEntity, chunk: LastChunk) =>
                  (accumulatedEntity._1 ++ chunk.data, Option(chunk.trailer))
                case (accumulatedEntity, chunk) => (accumulatedEntity._1 ++ chunk.data, None)
              }
            }
            case entity: HttpEntity => {
              entity.withoutSizeLimit.dataBytes.runFold(blank)(_ ++ _).map(_ -> None)
            }
          }).map {
            case (entityBytes, trailerHeaders) =>
              val combinedHeaders = trailerHeaders.fold(headers)(headers ++ _)

              responseValidator(entityBytes, combinedHeaders) match {
                case Success(_) =>
                  Success(res.copy(entity = entityBytes, headers = combinedHeaders)) -> state.copy(
                    response = response.toOption
                  )
                case Failure(err) =>
                  logger.error(s"responseValidator function failed: ${err.getMessage}")
                  Failure(err) -> state.copy(response = response.toOption)
              }
          }

          responseAndState.recover {
            case err =>
              logger.error(
                s"$labelValue error in consuming data bytes from response, paths=${stringifyData(state.data)}, err=$err",
                err
              )
              Failure(err) -> state.copy(response = response.toOption)
          }

        case (res @ Failure(err), state) =>
          logger.error(s"$labelValue received failure", err);
          Future.successful(res -> state)

        case (x, state) =>
          logger.error(s"$labelValue unexpected message: $x")
          Future.successful(
            Failure(new Exception("unexpected message")) -> state
          )
      }

    Flow[(S, Option[T])]
      .map {
        case (data : Seq[ByteString], context) =>
          Future.successful(data) -> State(data = data, context = context, vars=Map())
        case ( (data : Seq[ByteString], vars : Map[String,String]), context) =>
          Future.successful(data) -> State(data = data, context = context, vars=vars)
      }
      .via(GoodRetry.concat(Long.MaxValue, job)(retryWith))
      .map { case (result, state) => (result, state.data, state.context) }
  }
}<|MERGE_RESOLUTION|>--- conflicted
+++ resolved
@@ -122,11 +122,8 @@
           val future = after(delay, system.scheduler)(Future.successful(data))
           Some(immutable.Seq(future -> state))
 
-<<<<<<< HEAD
-        case State(data, context, Some(res@HttpResponse(s: ServerError, h, e, _)), count, iterationDelay) =>
-=======
-        case State(data, _, _, Some(res@HttpResponse(s: ServerError, h, e, _)), count, iterationDelay) =>
->>>>>>> 359d2a7b
+
+          case State(data, context, _, Some(res@HttpResponse(s: ServerError, h, e, _)), count, iterationDelay) =>
 
           val errorID = res.##
 
@@ -314,7 +311,7 @@
               Some(immutable.Seq(future -> state))
           }
 
-        case State(data, _, _, None, count, _) =>
+        case State(data, vars, _, None, count, _) =>
           count match {
             case Some(c) if c > 0 =>
               if(state.data.size > 1) {
@@ -331,6 +328,7 @@
                       dataElement =>
                         Future.successful(Seq(dataElement)) -> State(
                           Seq(dataElement),
+                          vars,
                           state.context
                         )
                     )
