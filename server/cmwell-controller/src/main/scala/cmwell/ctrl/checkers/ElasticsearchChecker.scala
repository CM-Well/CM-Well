--- conflicted
+++ resolved
@@ -41,11 +41,7 @@
       case _ => logger.warn(s"Status was ${res.status} and not 200 for port: $port. Increasing port by 1."); getHealth(port + 1)
     }}.recoverWith{
       case exception : Exception => {
-<<<<<<< HEAD
-        logger.error(s"Get Elasticsearch health failed." , exception)
-=======
         logger.error(s"Getting ES health failed with exception.", exception)
->>>>>>> d16f08aa
         if(port > 9203) {
           logger.error(s"Reached port $port Stop retrying.")
           Future.failed(exception)
