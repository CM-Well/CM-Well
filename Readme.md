# Introduction #
CM-Well is a writable Linked Data repository, developed by Thomson Reuters and used as its central Knowledge Graph database. CM-Well (Content Matrix Well) adheres to RDF principles, meaning that its data is in a [standard](https://www.w3.org/RDF/), machine-readable format.

The Thomson Reuters Knowledge Graph contains information about organizations, instruments and people in the world of finance, but you can use CM-Well for any kind of linked data. Thomson Reuters is now offering CM-Well as an Open Source platform for the developer community to use and enrich.

## Key features & technology ##
CM-Well is based on a clustered architecture, with durable storage into [Apache Cassandra](http://cassandra.apache.org) and indexing via [Elastic Search](https://github.com/elastic/elasticsearch). Key features include:
* Horizontal scaling to support billions of triples
* Cross site replication
* REST based APIs
* All writes treated as immutable, storing previous versions
* Named graph (quad) support
* Fast (~10ms by subject, ~50ms for search) retrieval by subject and predicate query
* Support for SPARQL on sub-graph and a beta of full graph SPARQL
* Subscription by query for downstream consumers

Other key technologies used under the covers include:
* [Angular](https://angular.io) for the UI
* [Akka](http://akka.io/) for cluster management
* [Jena](https://jena.apache.org/) for Sparql and RDF conversions
* [Netty](https://netty.io) for network comms
* [Zookeeper](https://zookeeper.apache.org) for cluster configuration


## Linked Data Repositories ##
You may be interested in exploring the following open-access linked data repositories and products:

* [Thomson Reuters PermID financial entities](https://permid.org/)
* [Thomson Reuters Intelligent Tagging](https://financial.thomsonreuters.com/en/products/infrastructure/trading-infrastructure/intelligent-tagging-text-analytics.html)
* [GeoNames geographical data](http://www.geonames.org)
* [WorldCat library catalogs](http://worldcat.org)
* [Data.gov U.S. government data](https://www.data.gov/developers/semantic-web)

Here are more dataset reference lists: 

* [https://en.wikipedia.org/wiki/Linked_data#Datasets](https://en.wikipedia.org/wiki/Linked_data#Datasets)
* [https://www.w3.org/wiki/DataSetRDFDumps](https://www.w3.org/wiki/DataSetRDFDumps)

## Further Reading ##

Here are some more resources to help you learn about linked data and CM-Well:

* [Linked Data](https://en.wikipedia.org/wiki/Linked_data)
* [The future is graph shaped](https://blogs.thomsonreuters.com/answerson/future-graph-shaped)
* [Introduction to CM-Well](server/cmwell-docs/cmwell-infodocs/Intro.IntroductionToCM-Well.md)
* [Overview of the CM-Well API](server/cmwell-docs/cmwell-infodocs/Intro.OverviewOfTheCM-WellAPI.md)

# Getting Started #

## Installing and Running CM-Well over Docker ##

*Coming soon.*

## Basic Write and Read Operations ##

You can get started with CM-Well by running some basic write and read operations. 

>**Note:** The Curl commands in the examples below assume that CM-Well is running on your local machine.

### Write Infotons and Fields ###

**Action**: Create 5 new infotons (an infoton is the basic unit of storage for RDF in CM-Well) under the path example/Individuals: MamaBear, PapaBear, BabyBear1, BabyBear2 and BabyBear3. Each bear has a hasName field with a name value.

**Curl command:**

    curl -X POST "http://localhost:8080/_in?format=ntriples" --data-binary @input.txt

**File contents:**

    <http://example/Individuals/MamaBear> <http://purl.org/vocab/relationship/spouseOf> <http://example/Individuals/PapaBear> .
    <http://example/Individuals/MamaBear> <http://xmlns.com/foaf/0.1/givenName> "Betty".
    <http://example/Individuals/PapaBear> <http://xmlns.com/foaf/0.1/givenName> "Barney".
    <http://example/Individuals/BabyBear1> <http://purl.org/vocab/relationship/childOf> <http://example/Individuals/MamaBear>.
    <http://example/Individuals/BabyBear1> <http://purl.org/vocab/relationship/childOf> <http://example/Individuals/PapaBear>.
    <http://example/Individuals/BabyBear1> <http://xmlns.com/foaf/0.1/givenName> "Barbara".
    <http://example/Individuals/BabyBear1> <http://purl.org/vocab/relationship/siblingOf> <http://example/Individuals/BabyBear2>.
    <http://example/Individuals/BabyBear1> <http://purl.org/vocab/relationship/siblingOf> <http://example/Individuals/BabyBear3>.
    <http://example/Individuals/BabyBear2> <http://purl.org/vocab/relationship/childOf> <http://example/Individuals/MamaBear>.
    <http://example/Individuals/BabyBear2> <http://purl.org/vocab/relationship/childOf> <http://example/Individuals/PapaBear>.
    <http://example/Individuals/BabyBear2> <http://xmlns.com/foaf/0.1/givenName> "Bobby".
    <http://example/Individuals/BabyBear3> <http://purl.org/vocab/relationship/childOf> <http://example/Individuals/MamaBear>.
    <http://example/Individuals/BabyBear3> <http://purl.org/vocab/relationship/childOf> <http://example/Individuals/PapaBear>.
    <http://example/Individuals/BabyBear3> <http://xmlns.com/foaf/0.1/givenName> "Bert".

**Response:**

    {"success":true}

### Read Infotons ###

**Action:** Read the infotons you created in the previous step under example/individuals, with associated predicates. 

**Curl command:**

    curl "http://localhost:8080/example/Individuals?op=search&format=ttl&recursive&with-data" 

**Response:** 

>**Note:** the sys namespace and predicates in the response which are metadata from CM-Well, not the data you stored.
<<<<<<< HEAD


=======


>>>>>>> c617140f
    @prefix nn:    <http://localhost:8080/meta/nn#> .
    @prefix foaf:  <http://xmlns.com/foaf/0.1/> .
    @prefix xsd:   <http://www.w3.org/2001/XMLSchema#> .
    @prefix rel:   <http://purl.org/vocab/relationship/> .
    @prefix sys:   <http://localhost:8080/meta/sys#> .
    
    <http://localhost:8080/example/Individuals/MamaBear>
    sys:dataCenter"lh" ;
    sys:indexTime "1470058071114"^^xsd:long ;
    sys:lastModified  "2016-08-01T13:27:49.241Z"^^xsd:dateTime ;
    sys:parent"/example/Individuals" ;
    sys:path  "/example/Individuals/MamaBear" ;
    sys:type  "ObjectInfoton" ;
    sys:uuid  "e6f36b01bec464f9e2a8d8b690590e31" ;
    foaf:givenName   "Betty" ;
    rel:spouseOf  <http://example/Individuals/PapaBear> .
    
    <http://localhost:8080/example/Individuals/BabyBear2>
    sys:dataCenter    "lh" ;
    sys:indexTime     "1470058071125"^^xsd:long ;
    sys:lastModified  "2016-08-01T13:27:49.241Z"^^xsd:dateTime ;
    sys:parent        "/example/Individuals" ;
    sys:path          "/example/Individuals/BabyBear2" ;
    sys:type          "ObjectInfoton" ;
    sys:uuid          "284a5a2438db15b5f8d9ef87795c0945" ;
    foaf:givenName   "Bobby" ;
    rel:childOf       <http://example/Individuals/PapaBear> , <http://example/Individuals/MamaBear> .

    <http://localhost:8080/example/Individuals/BabyBear3>
    sys:dataCenter    "lh" ;
    sys:indexTime     "1470058071112"^^xsd:long ;
    sys:lastModified  "2016-08-01T13:27:49.239Z"^^xsd:dateTime ;
    sys:parent        "/example/Individuals" ;
    sys:path          "/example/Individuals/BabyBear3" ;
    sys:type          "ObjectInfoton" ;
    sys:uuid          "671d93482c72b51cef5afa18c71692a5" ;
    foaf:givenName   "Bert" ;
    rel:childOf       <http://example/Individuals/PapaBear> , <http://example/Individuals/MamaBear> .

    [ sys:pagination  [ sys:first  <http://localhost:8080/example/Individuals?format=ttl?&recursive=&op=search&from=2016-08-01T13%3A27%3A49.239Z&to=2016-08-01T13%3A27%3A49.242Z&length=5&offset=0> ;
                sys:last   <http://localhost:8080/example/Individuals?format=ttl?&recursive=&op=search&from=2016-08-01T13%3A27%3A49.239Z&to=2016-08-01T13%3A27%3A49.242Z&length=5&offset=5> ;
                sys:self   <http://localhost:8080/example/Individuals?format=ttl?&recursive=&op=search&from=2016-08-01T13%3A27%3A49.239Z&to=2016-08-01T13%3A27%3A49.242Z&length=5&offset=0> ;
                sys:type   "PaginationInfo"
              ] ;

    sys:results [ sys:fromDate  "2016-08-01T13:27:49.239Z"^^xsd:dateTime ;
                sys:infotons  <http://localhost:8080/example/Individuals/MamaBear> , <http://localhost:8080/example/Individuals/BabyBear1> , <http://localhost:8080/example/Individuals/PapaBear> , <http://localhost:8080/example/Individuals/BabyBear3> , <http://localhost:8080/example/Individuals/BabyBear2> ;
                sys:length    "5"^^xsd:long ;
                sys:offset    "0"^^xsd:long ;
                sys:toDate    "2016-08-01T13:27:49.242Z"^^xsd:dateTime ;
                sys:total     "5"^^xsd:long ;
                sys:type      "SearchResults"
              ] ;
      sys:type"SearchResponse"
    ] .
    
    <http://localhost:8080/example/Individuals/BabyBear1>
    sys:dataCenter    "lh" ;
    sys:indexTime     "1470058071125"^^xsd:long ;
    sys:lastModified  "2016-08-01T13:27:49.242Z"^^xsd:dateTime ;
    sys:parent        "/example/Individuals" ;
    sys:path          "/example/Individuals/BabyBear1" ;
    sys:type          "ObjectInfoton" ;
    sys:uuid          "1627fe787d44b5a4fff19f50181b585b" ;
    foaf:givenName   "Barbara" ;
    rel:childOf       <http://example/Individuals/MamaBear> , <http://example/Individuals/PapaBear> ;
    rel:siblingOf     <http://example/Individuals/BabyBear2> , <http://example/Individuals/BabyBear3> .

    <http://localhost:8080/example/Individuals/PapaBear>
    sys:dataCenter    "lh" ;
    sys:indexTime     "1470058071120"^^xsd:long ;
    sys:lastModified  "2016-08-01T13:27:49.241Z"^^xsd:dateTime ;
    sys:parent        "/example/Individuals" ;
    sys:path          "/example/Individuals/PapaBear" ;
    sys:type          "ObjectInfoton" ;
    sys:uuid          "6513a8d6395af8db932f49afb97cbfd1" ;
    foaf:givenName   "Barney" .

## CM-Well Tutorial ##

See [CM-Well Tutorials](server/cmwell-docs/cmwell-infodocs/Tutorial.HandsOnExercisesTOC.md) to learn how perform more CM-Well operations.

## Developer Resources ##

See the following resources to learn more about CM-Well workflows, APIs and architecture:

* [CM-Well API Reference](server/cmwell-docs/cmwell-infodocs/API.TOC.md)
* [CM-Well Developer Guide](server/cmwell-docs/cmwell-infodocs/DevGuide.TOC.md)
* [CM-Well Data Paradigms](server/cmwell-docs/cmwell-infodocs/Intro.CM-WellDataParadigms.md)
* [CM-Well High-Level Architecture](server/cmwell-docs/cmwell-infodocs/Intro.CM-WellHigh-LevelArchitecture.md)

# System Requirements #

## Build Requirements ##

Before building CM-Well, you will need to install the following software packages:

* Java 8
* [Scala](http://www.scala-lang.org/download/) 2.11.11
* [SBT(Scala Build Tool)](http://www.scala-sbt.org/download.html) version 0.13 or later

## Run Requirements ##

* Java 8
* Scala 2.11.11
* 8 GB RAM

<a name="buildcmw"></a>
# Downloading and Building CM-Well #

To build CM-Well from its code:

1.	Clone the CM-Well source branch from [CM-Well GitHub Code Page](https://github.com/thomsonreuters/CM-Well) to a local directory on your machine.
2.	On your machine, navigate to the `server` directory.
3.	To compile CM-Well, run the following Scala command: `sbt packageCmwell`
or preferably (for a complete rebuild and testing): `sbt ccft`

>**Note** You may need to give sbt more heap to compile. A 2GB heap works, which you can set by saying
```
export SBT_OPTS="-Xmx2G -XX:+UseConcMarkSweepGC -XX:+CMSClassUnloadingEnabled -Xss2M"
```

## Code Repository Structure ## 

The following tables describe CM-Well’s code directory structure:

**Top-level directories:**

Directory |	Description
:---------|:------------
cm-well	| Root directory
server	| Main CM-Well server directory


**Server directories:**

Directory |	Description
:---------|:------------
cmwell-batch | 	Old background indexing and persisting process
cmwell-bg	 | New background indexing and persisting process
cmwell-common	 | Common utility classes for several projects 
cmwell-cons | 	CM-Well install/upgrade/maintenance console
cmwell-controller | 	A wrapper around Akka Cluster library to orchestrate all components 
cmwell-dao | 	Cassandra driver
cmwell-data-tools | 	Auxiliary wrappers around CM-Well APIs, to be used as library by CM-Well client developers
cmwell-data-tools-app	 | cmwell-data-tools as a stand-alone app (can be used in Linux shell) 
cmwell-dc	 | Distributed Container. In charge of: health control, data center synchronization, etc.
cmwell-docs	 | CM-Well documentation
cmwell-domain	 | CM-Well basic entities (e.g. Infoton)
cmwell-formats	 | Output formatters for CM-Well data (e.g. to nquads or trig)
cmwell-fts	 | Full-text-search wrapper around ElasticSearch
cmwell-grid	 | ActorSystem wrapper library used to manage actors across a CM-Well cluster
cmwell-imp	 | Infoton merge process used by the background process for incremental updated support
cmwell-indexer	 | Indexes data in ElasticSearch using FTS (and used by the background process)
cmwell-irw	 | Infoton read from/write to Cassandra (using dao)
cmwell-it	 | Integration tests
cmwell-kafka-assigner | Kafka assigner utility
cmwell-plugin-gremlin | _sp plugin to support Gremlin (graph traversal language)
cmwell-rts	 | Real time search a.k.a pub-sub (real time update of changes in the data according to a certain query)
cmwell-spa	 | CM-Well default web-app
cmwell-sparql-agent	 | SPARQL Agent Processor
cmwell-stortill	 | Utilities for manual data fixes
cmwell-tlog	 | TransactionLog (ingest queue) file mechanism. Old mechanism of communication between WS and the old background process.
cmwell-tracking | 	Tracking capabilities
cmwell-util	 | Common utilities that are used by multiple projects
cmwell-ws	 | Web Service (Play! Framework application)
cmwell-zstore	 | A distributed key/value store, using Cassandra. Used by multiple projects.
project	 | Build instructions and mechanism (SBT)

# Running CM-Well #

To run your compiled version of CM-Well:

1. Build CM-Well as described in [Downloading and Building CM-Well](#buildcmw).
1. Navigate to the `server/cmwell-cons/app` directory.
1. To launch the CM-Well console, run the following command: ```./cmwell.sh```
1. To install a Personal Edition (single-node installation) instance of CM-Well, run the following commands:

    ```
    :load pe
    pe.install
    ```

>**Note**: Once CM-Well is installed, the CM-Well web UI is available at http://localhost:9000. See [CM-Well Web Interface](server/cmwell-docs/cmwell-infodocs/CM-WellWebInterface.md) to learn more.

# Support #

## Reporting Issues ##
You can report CM-Well issues at the [CM-Well GitHub Issues Page](https://github.com/thomsonreuters/CM-Well/issues).

## Discuss ##

We use [Gitter](https://gitter.im/thomsonreuters/CM-Well) to talk about CM-Well. Feel free to come join us!

# License #
CM-Well is Open Source and available under the Apache 2 License. See the [CM-Well License Page](https://github.com/thomsonreuters/CM-Well/blob/master/LICENSE) to learn more.<|MERGE_RESOLUTION|>--- conflicted
+++ resolved
@@ -97,13 +97,7 @@
 **Response:** 
 
 >**Note:** the sys namespace and predicates in the response which are metadata from CM-Well, not the data you stored.
-<<<<<<< HEAD
-
-
-=======
-
-
->>>>>>> c617140f
+
     @prefix nn:    <http://localhost:8080/meta/nn#> .
     @prefix foaf:  <http://xmlns.com/foaf/0.1/> .
     @prefix xsd:   <http://www.w3.org/2001/XMLSchema#> .
