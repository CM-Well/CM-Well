--- conflicted
+++ resolved
@@ -1,6 +1,5 @@
 # CM-Well Security Features #
 
-<<<<<<< HEAD
 ----
 
 **Go to:** &nbsp;&nbsp;&nbsp;&nbsp; [**Root TOC**](CM-Well.RootTOC.md) &nbsp;&nbsp;&nbsp;&nbsp; [**Topic TOC**](DevGuide.TOC.md) &nbsp;&nbsp;&nbsp;&nbsp; [**Previous Topic**](DevGuide.WorkingWithNamedSub-Graphs.md)&nbsp;&nbsp;&nbsp;&nbsp; [**Next Topic**](DevGuide.ManagingUsers.md)  
@@ -8,9 +7,6 @@
 ----
 
 CM-Well protects write-access to production environments by requiring an authentication token for write operations. (Write operations to non-production environments and read operations from any environment currently do not require a token, but this is subject to change.)
-=======
-CM-Well protects write-access to production environments by requiring an authentication token for write operations. (Read operations currently do not require a token, but this is subject to change.)
->>>>>>> 09144f22
 
 > **Notes:**
 > * CM-Well currently does not support internal encryption of its data. If necessary, you can encrypt field values in your application before uploading them to CM-Well.
