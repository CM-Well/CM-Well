--- conflicted
+++ resolved
@@ -79,10 +79,7 @@
 :----------|:-------------|:--------|:---------|:----------
 format | The format in which the triples are provided | n3, rdfxml, ntriples, nquads, turtle/ttl, trig, trix | format=n3 | [CM-Well Input and Output Formats](API.InputAndOutputFormats.md)
 priority | If this flag appears in an update call, that call receives priority relative to non-priority calls. To use this flag, you must also pass the X-CM-WELL-TOKEN request header, with a token that grants access to the priority feature. This feature should be used with discretion so as not to flood the priority queue. | None | \<cm-well-host\>/_in?format=ttl&priority... | [Query Parameters](API.QueryParameters.md)
-<<<<<<< HEAD
-=======
 
->>>>>>> cb3ea584
 
 ## Code Example 2 ##
 
