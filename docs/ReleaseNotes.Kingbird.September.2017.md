--- conflicted
+++ resolved
@@ -12,8 +12,5 @@
 The **qp** parameter is now supported for DC-Sync | The Data Center synchronization mechanism allows you to automatically synchronize data among multiple CM-Well instances. Previously the synchronization could only be performed on the entire data repository. This feature has now been enhanced with the option to use `qp` parameter, thus controlling the subset of data that is synchronized. This can be useful, for example, when you want to provide access to "edge" instances with a limited dataset.
 
 ### Changes to API ###
-<<<<<<< HEAD
-The ```priority``` flag was added to **POST** calls and calls to the **_in** endpoint. See [Call Parameters](API.QueryParameters.md) to learn more.
-=======
-The ```priority``` flag was added to **POST** calls and calls to the **_in** endpoint. See [Query Parameters](API.QueryParameters.md) to learn more.
->>>>>>> d9c6f43d
+
+The ```priority``` flag was added to **POST** calls and calls to the **_in** endpoint. See [Query Parameters](API.QueryParameters.md) to learn more.